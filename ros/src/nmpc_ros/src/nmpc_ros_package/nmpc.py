--- conflicted
+++ resolved
@@ -386,15 +386,12 @@
             "ipopt": {
                 "tol": 1e-3,
                 "warm_start_init_point": "yes",
-<<<<<<< HEAD
-=======
                 "warm_start_bound_push": 1e-2,
                 "warm_start_mult_bound_push": 1e-2,
                 "mu_init": 1e-2,
                 "bound_relax_factor": 1e-6,
                 "hsllib": '/usr/local/lib/libcoinhsl.so', # Specify HSL library path if used
                 "linear_solver": 'ma27',
->>>>>>> 5e5e3b49
                 "hessian_approximation": "limited-memory",
                 "print_level": 0,
                 "sb": "no",
@@ -625,7 +622,6 @@
             total_distance += distance_step
             prev_x, prev_y = curr_x, curr_y
 
-<<<<<<< HEAD
             entropy_k = ca.fmin(self.entropy(self.lambda_k_raw), self.entropy(self.lambda_k_ripe))
             lambda_history.append(lambda_score.full().flatten().tolist())
             lambda_ripe_history.append(self.lambda_k_ripe)
@@ -636,21 +632,6 @@
             mpciter += 1
             print("Entropy:", entropy_history[-1])
             if all( v < 0.025 for v in entropy_k.full().flatten()) :
-=======
-            # --- Store History ---
-            # Calculate total effective entropy (using min over raw/ripe for *all* trees)
-            entropy_k = ca.fmin(self.entropy(self.lambda_k_raw), self.entropy(self.lambda_k_ripe))
-            lambda_history.append(lambda_score.full().flatten().tolist()) # Combined score history
-            lambda_ripe_history.append(self.lambda_k_ripe.full().flatten().tolist()) # Store as list
-            lambda_raw_history.append(self.lambda_k_raw.full().flatten().tolist()) # Store as list
-            entropy_history.append(ca.sum1(entropy_k).full().flatten()[0])
-            all_trajectories.append(x_traj[:self.nx, :].full()) # Store pose part of prediction
-
-            mpciter += 1
-            print(f"Total Effective Entropy: {ca.sum1(entropy_k).full().flatten()[0]:.4f}")
-            if all( v <= 0.025 for v in entropy_k.full().flatten()):
-                print("Entropy target reached.")
->>>>>>> 5e5e3b49
                 break
 
             # Ensure loop runs at desired rate (approx self.dt)
