--- conflicted
+++ resolved
@@ -1,4 +1,3 @@
-<<<<<<< HEAD
 #!/usr/bin/env python
 import os
 import re
@@ -1040,1048 +1039,4 @@
     mpc = NeuralMPC()
     sim_results = mpc.run_simulation()
     # Optionally, call the plotting method:
-    # mpc.plot_animated_trajectory_and_entropy_2d(*sim_results[:-4], computation_durations=sim_results[3])
-=======
-#!/usr/bin/env python
-import os
-import re
-import time
-import csv
-import math
-import threading
-
-import rospy
-import casadi as ca
-import numpy as np
-import torch
-import tf2_ros
-from scipy.stats import norm
-
-import l4casadi as l4c
-import plotly.graph_objects as go
-from plotly.subplots import make_subplots
-
-# ROS message imports
-from geometry_msgs.msg import Pose, PoseStamped, Point, Quaternion
-from std_msgs.msg import Float32MultiArray
-from visualization_msgs.msg import MarkerArray
-from nav_msgs.msg import Path
-import tf
-
-# Service import for tree poses (as in sensors.py)
-from nmpc_ros.srv import GetTreesPoses
-
-# Import helper functions from sensors.py
-from nmpc_ros_package.ros_com_lib.sensors import create_path_from_mpc_prediction, create_tree_markers
-
-# ---------------------------
-# Simple Neural Network
-# ---------------------------
-class MultiLayerPerceptron(torch.nn.Module):
-    input_layer: torch.nn.Linear
-    hidden_layer: torch.nn.ModuleList
-    out_layer: torch.nn.Linear
-
-    def __init__(self, input_dim, hidden_size=64, hidden_layers=3):
-        super().__init__()
-        # If input_dim==3 we add an extra input for sin/cos of the angle.
-        in_features = input_dim if input_dim != 3 else input_dim + 1
-        self.input_layer = torch.nn.Linear(in_features, hidden_size)
-        self.hidden_layer = torch.nn.ModuleList(
-            [torch.nn.Linear(hidden_size, hidden_size) for _ in range(hidden_layers)]
-        )
-        self.out_layer = torch.nn.Linear(hidden_size, 1)
-
-    def forward(self, x):
-        # If the last dimension is 3, assume the third element is an angle
-        # and replace it with its sin and cos.
-        if x.shape[-1] == 3:
-            sin_cos = torch.cat([torch.sin(x[..., -1:]), torch.cos(x[..., -1:])], dim=-1)
-            x = torch.cat([x[..., :-1], sin_cos], dim=-1)
-        x = self.input_layer(x)
-        for layer in self.hidden_layer:
-            x = torch.tanh(layer(x))
-        x = self.out_layer(x)
-        return x
-
-# ---------------------------
-# Neural MPC Class (Modified Version)
-# ---------------------------
-class NeuralMPC:
-    def __init__(self, run_dir=None, initial_randomic=False):
-        # Global Constants and Parameters
-        self.hidden_size = 64
-        self.hidden_layers = 8
-        self.nn_input_dim = 3
-
-        self.N = 10
-        self.dt = 0.2
-        self.T = self.dt * self.N
-        self.nx = 3  # Represents [x, y, theta]
-        self.n_control = self.nx
-        self.n_state = self.nx * 2
-        self.NUM_TARGET_TREES = 10
-        self.NUM_OBSTACLE_TREES = 2
-
-        self.entropy_target = self.entropy_f(self.NUM_TARGET_TREES)
-        # For storing the latest tree scores from the sensor callback.
-        self.latest_trees_scores = None
-        # For storing the latest robot state from the gps callback.
-
-        rospy.init_node("nmpc_node", anonymous=True, log_level=rospy.DEBUG)
-        
-        self.tf_buffer = tf2_ros.Buffer()
-        self.tf_listener = tf2_ros.TransformListener(self.tf_buffer)
-        # Subscribers
-        rospy.Subscriber("agent_0/tree_scores", Float32MultiArray, self.tree_scores_callback)
-        # Publishers
-        self.cmd_pose_pub = rospy.Publisher("agent_0/cmd/pose", Pose, queue_size=10)
-        self.pred_path_pub = rospy.Publisher("agent_0/predicted_path", Path, queue_size=10)
-        self.tree_markers_pub = rospy.Publisher("agent_0/tree_markers", MarkerArray, queue_size=10)
-
-        # Get tree positions from service using the sensors.py serializer logic.
-        self.trees_pos = self.get_trees_poses()
-        self.num_total_trees = self.trees_pos.shape[0]
-        self.entropy_entire_field = self.entropy_f(self.num_total_trees)
-
-        # Initialize two lambda vector
-        self.lambda_k = ca.DM.ones(self.num_total_trees, 1) * 0.5
-
-        # MPC horizon (number of steps)
-        self.mpc_horizon = self.N
-        self.baselines_dir = os.path.join( os.path.dirname(os.path.abspath(__file__)), "../../baselines") if run_dir is None else run_dir
-        self.initial_randomic = initial_randomic
-
-    # ---------------------------
-    # Callback Functions
-    # ---------------------------
-
-    def robot_state_update_thread(self):
-        """Continuously update the robot's state using TF at 30 Hz."""
-        try:
-            # Look up the transform from 'map' to 'drone_base_link'
-            trans = self.tf_buffer.lookup_transform('map', 'drone_base_link', rospy.Time())
-            # Extract the yaw angle from the quaternion
-            (_, _, yaw) = tf.transformations.euler_from_quaternion([
-                trans.transform.rotation.x,
-                trans.transform.rotation.y,
-                trans.transform.rotation.z,
-                trans.transform.rotation.w
-            ])
-            # Update current_state with [x, y, yaw]
-            return [trans.transform.translation.x,
-                                  trans.transform.translation.y,
-                                  yaw]
-        except (tf2_ros.LookupException, tf2_ros.ConnectivityException, tf2_ros.ExtrapolationException) as e:
-            rospy.logwarn("Failed to get transform: %s", e)
-            return None
-
-    def tree_scores_callback(self, msg):
-        """
-        Callback for tree scores.
-        """
-        scores = np.array(msg.data).reshape(-1, 1)
-        self.latest_trees_scores = scores
-
-
-    # ---------------------------
-    # Service Call to Get Trees Poses
-    # ---------------------------
-    def get_trees_poses(self):
-        """
-        Calls the GetTreesPoses service and returns tree positions as an (N,2) numpy array.
-        The serializer logic is taken from sensors.py.
-        """
-        rospy.wait_for_service("/obj_pose_srv")
-        try:
-            trees_srv = rospy.ServiceProxy("/obj_pose_srv", GetTreesPoses)
-            response = trees_srv()  # Adjust parameters if needed
-            # Using the serializer from sensors.py:
-            trees_pos = np.array([[pose.position.x, pose.position.y] for pose in response.trees_poses.poses])
-            return trees_pos
-        except rospy.ServiceException as e:
-            rospy.logerr("Service call failed: %s", e)
-            return np.array([])
-
-    # ---------------------------
-    # Utility Functions
-    # ---------------------------
-    def get_latest_best_model(self, cls=''):
-        # Get the directory where THIS script is stored.
-        script_dir = os.path.dirname(os.path.abspath(__file__))
-        # Models are stored in a subdirectory "models/" relative to this script.
-        model_dir = os.path.join(script_dir, "models", cls)
-        # Find the latest best model file matching the pattern.
-        model_files = [
-            f for f in os.listdir(model_dir)
-            if re.match(r"best_model_epoch_(\d+)\.pth", f)
-        ]
-        if not model_files:
-            raise FileNotFoundError(f"No model files found in {model_dir}")
-        latest_model = max(
-            model_files,
-            key=lambda x: int(re.match(r"best_model_epoch_(\d+)\.pth", x).group(1))
-        )
-        print( os.path.join(model_dir, latest_model))
-        return os.path.join(model_dir, latest_model)
-
-    @staticmethod
-    def get_domain(tree_positions):
-        """Return the domain (bounding box) of the tree positions."""
-        x_min = np.min(tree_positions[:, 0])
-        x_max = np.max(tree_positions[:, 0])
-        y_min = np.min(tree_positions[:, 1])
-        y_max = np.max(tree_positions[:, 1])
-        return [x_min, y_min], [x_max, y_max]
-
-    @staticmethod
-    def kin_model(nx, dt):
-        nx = 6
-        # Control: [ax, ay, az]
-        nu = 3
-        
-        # Continuous time dynamics (x_dot = f(x, u))
-        # Symbolics
-        x_sym = ca.SX.sym('x', nx) # State symbolic variable
-        u_sym = ca.SX.sym('u', nu) # Control symbolic variable
-        
-        # Unpack state and control for clarity
-        px, py, pw, vx, vy, vw = [x_sym[i] for i in range(nx)]
-        ax, ay, aw = [u_sym[i] for i in range(nu)]
-        
-        # x_dot = [vx, vy, vw, ax, ay, aw]
-        x_dot = ca.vertcat(vx, vy, vw, ax, ay, aw)
-        
-        # Create a CasADi function for continuous dynamics
-        f_continuous = ca.Function('f_cont', [x_sym, u_sym], [x_dot], ['x', 'u'], ['x_dot'])
-        
-        # Discrete time dynamics (using RK4 integration for better accuracy)
-        # Note: Simple Euler integration could also be used: x_next = x_sym + dt * x_dot
-        k1 = f_continuous(x_sym, u_sym)
-        k2 = f_continuous(x_sym + dt / 2 * k1, u_sym)
-        k3 = f_continuous(x_sym + dt / 2 * k2, u_sym)
-        k4 = f_continuous(x_sym + dt * k3, u_sym)
-        x_next = x_sym + dt / 6 * (k1 + 2 * k2 + 2 * k3 + k4)
-        
-        # Create a CasADi function for discrete dynamics
-        F = ca.Function('F', [x_sym, u_sym], [x_next], ['x_k', 'u_k'], ['x_k1'])
-        return F
-
-    @staticmethod
-    def bayes(lambda_prev, z):
-        """
-        Bayesian update for belief:
-           lambda_next = (lambda_prev * z) / (lambda_prev * z + (1 - lambda_prev) * (1 - z))
-        """
-        prod = lambda_prev * z
-        denom = prod + (1 - lambda_prev) * (1 - z)
-        return prod / denom
-
-    @staticmethod
-    def entropy_f(num_targets):
-        """
-        Compute the binary entropy of a probability p.
-        Values are clipped to avoid log(0).
-        """
-        p = ca.MX.sym(f'input_entropy_f{num_targets}_dim', num_targets)
-        output = -4*(p-0.5)**2 + 1 #(-p * ca.log10(p) - (1 - p) * ca.log10(1 - p)) / ca.log10(2)
-        return ca.Function(f'entropy_f_{num_targets}_dim', [p], [output])
-
-    def get_target_tree_indices(self, robot_position, num_target=None, entropy_threshold=0.025):
-        """
-        Returns the indexes of the 'num_target' trees (from self.trees_pos) that are closest to
-        the robot_position and have an effective entropy higher than 'entropy_threshold'.
-        Effective entropy is min(H(lambda_raw), H(lambda_ripe)).
-        If fewer than 'num_target' trees meet the criterion, the nearest ones meeting it are duplicated.
-        If no trees meet the criterion, the 'num_target' overall nearest trees are returned.
-        """
-        if num_target is None:
-            num_target = self.NUM_TARGET_TREES
-
-        # Compute Euclidean distances from the robot to each tree.
-        # Ensure robot_position is 1D array [x, y]
-        robot_pos_1d = np.array(robot_position).flatten()
-        distances = np.linalg.norm(self.trees_pos[:, :2] - robot_pos_1d, axis=1)
-
-        # Compute binary entropies for lambdas.
-        H = self.entropy_entire_field(self.lambda_k)
-
-        # Compute effective entropy (minimum of the two).
-        H_min = H.full()
-        
-        # Get indices where effective entropy is above the threshold.
-        candidate_indices = np.where(H_min > entropy_threshold)[0]
-        if candidate_indices.size == 0:
-            # If no tree meets the entropy threshold, just take the overall nearest ones
-            print("Warning: No trees above entropy threshold. Selecting nearest trees.")
-            sorted_indices_all = np.argsort(distances)
-            return sorted_indices_all[:num_target]
-
-        # Sort candidate indices by distance.
-        sorted_candidates = candidate_indices[np.argsort(distances[candidate_indices])]
-
-        # If the number of selected candidates is less than num_target,
-        # re-add (duplicate) the nearest ones among those above threshold.
-        if sorted_candidates.size < num_target:
-            repeats = int(np.ceil(num_target / sorted_candidates.size))
-            # Duplicate the candidate array and slice the first num_target elements
-            sorted_candidates = np.tile(sorted_candidates, repeats)[:num_target]
-        # Return the first num_target indices.
-        return sorted_candidates[:num_target]
-
-    # ---------------------------
-    # NEW Function to select NEAREST tree indices (for obstacle avoidance)
-    # ---------------------------
-    def get_nearest_tree_indices(self, robot_position, num_obstacle=None):
-        """
-        Returns the indices of the 'num_obstacle' trees (from self.trees_pos)
-        that are closest to the robot_position.
-        """
-        if num_obstacle is None:
-            num_obstacle = self.NUM_OBSTACLE_TREES
-        if num_obstacle > self.num_total_trees:
-            num_obstacle = self.num_total_trees # Cannot select more trees than exist
-
-        # Ensure robot_position is 1D array [x, y]
-        robot_pos_1d = np.array(robot_position).flatten()
-        distances = np.linalg.norm(self.trees_pos - robot_pos_1d, axis=1)
-
-        # Get indices sorted by distance
-        sorted_indices = np.argsort(distances)
-
-        # Return the first 'num_obstacle' indices
-        return sorted_indices[:num_obstacle]
-
-    # ---------------------------
-    # MPC Optimization Function
-    # ---------------------------
-    def mpc_opt(self, g_nn, target_trees, target_lambdas, obstacle_trees, lb, ub, x0, steps=10):
-        opti = ca.Opti()
-        F_ = self.kin_model(self.nx, self.dt)
-
-        # Decision variables
-        X = opti.variable(self.n_state, steps + 1)
-        U = opti.variable(self.n_control, steps)
-
-        # Parameters
-        num_target_trees = target_trees.shape[0]
-        num_obstacle_trees = obstacle_trees.shape[0]
-        param_size = self.n_state + num_target_trees * 3 + num_obstacle_trees * 2
-        P0 = opti.parameter(param_size)
-
-        p_idx = 0
-        X0 = P0[p_idx : p_idx + self.n_state]; p_idx += self.n_state
-        TARGET_TREES_param = P0[p_idx : p_idx + num_target_trees*2].reshape((num_target_trees,2)).T; p_idx += num_target_trees*2
-        L0 = P0[p_idx : p_idx + num_target_trees]; p_idx += num_target_trees
-        OBSTACLE_TREES_param = P0[p_idx : p_idx + num_obstacle_trees*2].reshape((num_obstacle_trees,2)).T
-        lambda_evol = [L0]
-
-        # Weights
-        
-        attraction = 0
-        safe_distance = 1.0
-        obj = 0
-        # Initial condition
-        opti.subject_to(X[:, 0] == X0)
-        ca_batch = []
-        # Dynamics + bounds
-        for i in range(steps):
-            opti.subject_to(opti.bounded(lb[0] - 3.0, X[0, i], ub[0] + 3.0))
-            opti.subject_to(opti.bounded(lb[1] - 3.0, X[1, i], ub[1] + 3.0))
-            opti.subject_to(opti.bounded(-3*np.pi, X[2, i], +3*np.pi))
-            opti.subject_to(opti.bounded(-2.0, X[3:5, i], 2.0))
-            opti.subject_to(opti.bounded(-np.pi/4, X[5, i], np.pi/4))
-
-            opti.subject_to(opti.bounded(-5.0, U[0:2, i], 5.0))
-            opti.subject_to(opti.bounded(-np.pi, U[2, i], np.pi))
-            opti.subject_to(X[:, i + 1] == F_(X[:, i], U[:, i]))
-
-            # Collision avoidance
-            for j in range(num_obstacle_trees):
-                obs_j_pos = OBSTACLE_TREES_param[:, j]
-                dist_sq_obs = ca.sumsqr(X[:2, i+1] - obs_j_pos)
-                opti.subject_to(dist_sq_obs >= safe_distance**2)
-
-            distances_sq = []
-            nn_batch = []
-            for j in range(num_target_trees):
-                obj_j_pos = TARGET_TREES_param[:, j]
-                diff = X[:2, i + 1] - obj_j_pos
-                distances_sq.append(ca.sumsqr(diff) +1e-6)
-                heading_target = X[2, i+1]
-                nn_batch.append(ca.horzcat(diff.T, heading_target))
-            ca_batch.append(ca.vcat([*nn_batch]))
-
-            # Find the minimum squ10.0ed distance
-            Q_dist = 10.0
-            R_xy = 1e-2
-            R_theta = 1e-2
-            min_dist_sq = distances_sq[0]
-            for j in range(1, num_target_trees):
-                min_dist_sq = ca.fmin(min_dist_sq, distances_sq[j])
-            attraction = attraction - Q_dist * ca.exp(-( ca.sqrt(min_dist_sq) - 2.0)**2/(2*100**2))
-            # Optional: Penalize large control inputs or changes in control inputs
-            obj = obj + R_xy * ca.sumsqr(U[:2, i]) + R_theta * ca.sumsqr(U[2, i])
-
-        g_out = g_nn(ca.vcat(ca_batch)) 
-        # Use the NN output to update both branches over the horizon.
-        z_k = ca.fmax(g_out, 0.5)
-        L0_ext = ca.vcat([L0 for _ in range(steps)])
-        z_k_bin = (L0_ext>=0.5)*z_k + (L0_ext<0.5)*(1-z_k)
-        for i in range(steps):
-            lambda_next = self.bayes(lambda_evol[-1], z_k_bin[i*num_target_trees:(i+1)*num_target_trees])
-            lambda_evol.append(lambda_next)
-        entropy_obj = 0
-
-        for i in range(1, steps+1):
-            entropy_future = self.entropy_target(lambda_evol[i])
-            entropy_past = self.entropy_target(lambda_evol[i-1])       
-            entropy_obj += ca.exp(-2*i)*ca.logsumexp(-40*entropy_future)
-
-
-        sq_dist_to_targets = ca.sum1((X0[:2] - TARGET_TREES_param)**2)
-        min_sq_dist = ca.mmin(sq_dist_to_targets)
-
-        # 2. Define sigmoid parameters
-        threshold_sq_dist = 9.0
-        sigmoid_steepness = 10.0
-        # 3. Calculate the sigmoid factor
-        # This factor smoothly goes from ~0 (when min_sq_dist << 12) to ~1 (when min_sq_dist >> 12)
-        sigmoid_factor = 1.0 / (1.0 + ca.exp(-sigmoid_steepness * (min_sq_dist - threshold_sq_dist)))
-
-        # 4. Apply the modulation to the attraction term
-        modulated_attraction_term = attraction * sigmoid_factor
-
-        opti.minimize(obj - 10*entropy_obj + modulated_attraction_term)                                 
-        options = {
-            "ipopt": {
-                "tol":1e-6,
-                "warm_start_init_point": "yes",
-                "print_level": 0,
-                "sb": "no",
-                "warm_start_bound_push": 1e-8,
-                "warm_start_mult_bound_push": 1e-8,
-                "mu_init": 1e-5,
-                "bound_relax_factor": 1e-9,
-                "hsllib": '/usr/local/lib/libcoinhsl.so', # Specify HSL library path if used
-                "linear_solver": 'ma27',
-                "hessian_approximation":'limited-memory',
-                "mu_strategy": "monotone",
-                "max_iter": 500,
-            }
-        }
-        opti.solver("ipopt", options)
-        inputs = [P0, opti.x, opti.lam_g]
-        outputs = [U[:, 0], X,  opti.x, opti.lam_g]
-
-        # --- Solve for the first time ---
-        # Concatenate initial parameter values correctly
-        p0_val = ca.vertcat(
-            x0,
-            ca.reshape(target_trees, 2* self.NUM_TARGET_TREES, 1),
-            target_lambdas[:num_target_trees], # Raw lambdas
-            target_lambdas[num_target_trees:], # Ripe lambdas
-            ca.reshape(obstacle_trees, 2* self.NUM_OBSTACLE_TREES, 1)
-        )
-        opti.set_value(P0, p0_val)
-
-        sol = opti.solve()
-        u_sol = sol.value(U[:, 0])
-        x_traj_sol = sol.value(X)
-        x_dec_sol = sol.value(opti.x)
-        lam_g_sol = sol.value(opti.lam_g)
-        mpc_step_func = opti.to_function("mpc_step", inputs, outputs, ["p", "x_init", "x_lam"], ["u_opt", "x_pred", "x_opt", "lam_opt"])
-
-
-        return (mpc_step_func,
-                ca.DM(u_sol),
-                ca.DM(x_traj_sol),
-                ca.DM(x_dec_sol),
-                ca.DM(lam_g_sol))
-
-    def generate_random_initial_state(self, lb, ub, margin=1.5):
-        """
-        Generate a random initial state [x, y, theta] such that:
-         - x is in [lb[0], ub[0]] and y in [lb[1], ub[1]]
-         - The position is at least `margin` meters away from every tree.
-         - theta is chosen uniformly from [-pi, pi].
-        """
-        while True:
-            x = np.random.uniform(lb[0], ub[0])
-            y = np.random.uniform(lb[1], ub[1])
-            valid = True
-            for tree in self.trees_pos:
-                if np.linalg.norm(np.array([x, y]) - tree) < margin:
-                    valid = False
-                    break
-            if valid:
-                theta = np.random.uniform(-np.pi, np.pi)
-                return np.array([x, y, theta]).reshape(-1,1)
-
-    # ---------------------------
-    # Simulation Function
-    # ---------------------------
-    def run_simulation(self):
-        F_ = self.kin_model(self.nx, self.dt)
-        lb, ub = self.get_domain(self.trees_pos)
-        self.mpc_horizon = self.N
-        current_state = None
-
-        if self.initial_randomic:
-            current_state = self.generate_random_initial_state(lb, ub, margin=1.5)
-            quaternion = tf.transformations.quaternion_from_euler(0, 0, float(current_state[2]))
-            cmd_pose_msg = Pose()
-            cmd_pose_msg.position = Point(x=float(current_state[0]), y=float(current_state[1]), z=0.0)
-            cmd_pose_msg.orientation = Quaternion(x=quaternion[0],
-                                                  y=quaternion[1],
-                                                  z=quaternion[2],
-                                                  w=quaternion[3])
-            self.cmd_pose_pub.publish(cmd_pose_msg)    
-            rospy.sleep(1.5)
-
-        # Wait until a GPS message has been received.
-        rospy.loginfo("Waiting for GPS data...")
-        while current_state is None and not rospy.is_shutdown():
-            current_state =  self.robot_state_update_thread()
-            rospy.sleep(0.05)
-        rospy.loginfo("GPS data received.")
-
-        # ---------------------------
-        # Load the Learned Neural Network Models
-        # ---------------------------
-        model = MultiLayerPerceptron(input_dim=self.nn_input_dim,
-                                     hidden_size=self.hidden_size,
-                                     hidden_layers=self.hidden_layers)
-        model.load_state_dict(torch.load(self.get_latest_best_model(), weights_only=True))
-        model.eval()
-        g_nn = l4c.L4CasADi(model, batched=True, device='cuda', generate_jac_jac=True, generate_adj1=False, generate_jac_adj1=False)
-
-
-        # Initialize robot state from the latest GPS callback.
-        initial_state = current_state  # [x, y, theta]
-        vx_k = ca.DM.zeros(self.nx)  # velocity component: [vx, vy, omega]
-        x_k = ca.vertcat(ca.DM(initial_state), vx_k)
-
-        # Containers for simulation output.
-        all_trajectories = []
-        lambda_history = []
-        entropy_history = []
-        durations = []
-
-        velocity_command_log = []
-        pose_history = []      # [x, y, theta] for each step
-        time_history = []      # simulation time at each step
-
-        sim_start_time = time.time()
-        total_distance = 0.0
-        total_commands = 0
-        sum_vx = 0.0
-        sum_vy = 0.0
-        sum_yaw = 0.0
-        sum_trans_speed = 0.0
-        prev_x = float(x_k[0])
-        prev_y = float(x_k[1])
-
-        sim_time = 5600  # Total simulation time in seconds
-        mpciter = 0
-        rate = rospy.Rate(int(1/self.dt))
-        warm_start = True
-        x_dec_prev = None
-        lam_g_prev = None
-        mpc_step = None
-        current_state = None
-        # Main MPC loop.
-        while mpciter < sim_time and not rospy.is_shutdown():
-            loop_iter_start = time.time()
-            rospy.loginfo('Step: %d', mpciter)
-            # Update state from the latest GPS callback.
-            current_state =  self.robot_state_update_thread()
-            while current_state is None and not rospy.is_shutdown():
-                current_state = self.robot_state_update_thread()
-                rospy.sleep(0.05)
-            current_sim_time = time.time() - sim_start_time
-            pose_history.append(current_state)
-            time_history.append(current_sim_time)
-            x_k = ca.vertcat(ca.DM(current_state), vx_k)
-
-            # Wait until tree scores have been received.
-            while self.latest_trees_scores is None:
-                rospy.sleep(0.05)
-            scores = self.latest_trees_scores.copy()
-            # Update both lambda arrays using the bayes update.
-            self.lambda_k = self.bayes(self.lambda_k, ca.DM(scores))
-            #rospy.loginfo("Current state x_k: %s", x_k)
-            #rospy.loginfo("Lambda Ripe: %s", self.lambda_k_ripe)
-            #rospy.loginfo("Lambda Raw: %s", self.lambda_k_raw)
-            #rospy.loginfo("Current tree scores: %s", lambda_score.full().flatten())
-
-            # Publish tree markers using the helper function from sensors.py.
-            tree_markers_msg = create_tree_markers(self.trees_pos, self.lambda_k.full().flatten())
-            self.tree_markers_pub.publish(tree_markers_msg)
-            # --- Select Trees ---
-            robot_position_xy = np.array(current_state[:2])
-            target_indices = self.get_target_tree_indices(robot_position_xy, num_target=self.NUM_TARGET_TREES)
-            obstacle_indices = self.get_nearest_tree_indices(robot_position_xy, num_obstacle=self.NUM_OBSTACLE_TREES)
-
-            target_trees_subset = self.trees_pos[target_indices]
-            obstacle_trees_subset = self.trees_pos[obstacle_indices]
-
-            # Get corresponding lambda values for TARGET trees
-            target_lambdas = self.lambda_k[target_indices]
-
-            step_start_time = time.time()
-            try:
-                if warm_start or mpc_step is None:
-                    print("Running MPC opt (first step / cold start)...")
-                    mpc_step, u, x_traj, x_dec_prev, lam_g_prev = self.mpc_opt(
-                        g_nn, target_trees_subset, target_lambdas, obstacle_trees_subset, lb, ub, x_k, steps=self.N
-                    )
-                    warm_start = False
-                    print("MPC opt finished.")
-                else:
-                    print("Running MPC step (warm start)...")
-                    # Construct parameter vector for mpc_step
-                    P0_val = ca.vertcat(
-                        x_k,
-                        ca.reshape(target_trees_subset, 2* self.NUM_TARGET_TREES, 1),
-                        target_lambdas,
-                        ca.reshape(obstacle_trees_subset, 2* self.NUM_OBSTACLE_TREES, 1)
-                    )
-                    # Call the compiled MPC step function
-                    u, x_traj, x_dec_prev, lam_g_prev = mpc_step(P0_val, x_dec_prev, lam_g_prev)
-                    print("MPC step finished.")
-
-                step_duration = time.time() - step_start_time
-                durations.append(step_duration)
-                print(f"MPC step duration: {step_duration:.4f} s")
-
-            except Exception as e:
-                print(1/0)
-                rospy.logerr(f"Error during MPC optimization at step {mpciter}: {e}")
-                # Implement fallback behavior (e.g., stop the robot, hover, use previous command)
-                u = ca.DM.zeros(self.n_control) # Command zero acceleration
-                x_traj = ca.repmat(x_k, 1, self.N + 1) # Predict staying still
-                warm_start = True # Force re-optimization next time
-                print("!!! MPC Solver Failed - Commanding Zero Acceleration !!!")
-
-            durations.append(time.time() - step_start_time)
-            # Log the MPC velocity command.
-            u_np = np.array(u.full()).flatten()
-
-            # Compute the command pose.
-            cmd_pose = F_(x_k, u[:, 0]*0.9)
-
-            # Publish predicted path.
-            predicted_path_msg = create_path_from_mpc_prediction(x_traj[:self.nx, 1:])
-            self.pred_path_pub.publish(predicted_path_msg)
-
-            # Build and publish the cmd_pose message.
-            quaternion = tf.transformations.quaternion_from_euler(0, 0, float(cmd_pose[2]))
-            cmd_pose_msg = Pose()
-            cmd_pose_msg.position = Point(x=float(cmd_pose[0]), y=float(cmd_pose[1]), z=0.0)
-            cmd_pose_msg.orientation = Quaternion(x=quaternion[0],
-                                                  y=quaternion[1],
-                                                  z=quaternion[2],
-                                                  w=quaternion[3])
-            self.cmd_pose_pub.publish(cmd_pose_msg)
-
-            vx_k = cmd_pose[self.nx:]
-            velocity_command_log.append([current_sim_time, "MPC", vx_k[0], vx_k[1], vx_k[2]])
-
-            # Update metrics.
-            vx_val = float(vx_k[0])
-            vy_val = float(vx_k[1])
-            yaw_val = float(vx_k[2])
-            sum_vx += vx_val
-            sum_vy += vy_val
-            sum_yaw += yaw_val
-            trans_speed = math.sqrt(vx_val**2 + vy_val**2)
-            sum_trans_speed += trans_speed
-            total_commands += 1
-
-            curr_x = float(x_traj[0, 1])
-            curr_y = float(x_traj[1, 1])
-            distance_step = math.sqrt((curr_x - prev_x)**2 + (curr_y - prev_y)**2)
-            total_distance += distance_step
-            prev_x, prev_y = curr_x, curr_y
-
-            entropy_k = self.entropy_entire_field(self.lambda_k)
-            lambda_history.append(self.lambda_k.full().flatten().tolist())
-            entropy_history.append(ca.sum1(entropy_k).full().flatten()[0])
-            all_trajectories.append(x_traj[:self.nx, :].full())
-
-            mpciter += 1
-            rospy.loginfo("Entropy: %s", entropy_history[-1])
-            if all( v <= 0.025 for v in entropy_k.full().flatten()):
-                rospy.loginfo("Entropy target reached.")
-                break
-
-            # Ensure loop runs at desired rate (approx self.dt)
-            loop_elapsed = time.time() - loop_iter_start
-            sleep_time = self.dt - loop_elapsed
-            current_state = None
-            if sleep_time > 0:
-                rate.sleep() # Use ROS rate limiter
-            else:
-                 print(f"Warning: Loop iteration {mpciter} took {loop_elapsed:.4f}s, longer than dt={self.dt}s")
-
-            rospy.sleep(0.1) 
-        # ---------------------------
-        # Final Metrics Calculation and CSV Output
-        # ---------------------------
-        total_execution_time = time.time() - sim_start_time
-        avg_wp_time = total_execution_time / total_commands if total_commands > 0 else 0.0
-        avg_vx = sum_vx / total_commands if total_commands > 0 else 0.0
-        avg_vy = sum_vy / total_commands if total_commands > 0 else 0.0
-        avg_yaw = sum_yaw / total_commands if total_commands > 0 else 0.0
-        avg_trans_speed = sum_trans_speed / total_commands if total_commands > 0 else 0.0
-
-
-        os.makedirs(self.baselines_dir, exist_ok=True)
-        timestamp = time.strftime("%Y%m%d_%H%M%S")
-        perf_csv = os.path.join(self.baselines_dir, f"mpc_{timestamp}_performance_metrics.csv")
-        with open(perf_csv, mode='w', newline='') as perf_file:
-            headers = [
-                "Total Execution Time (s)",
-                "Total Distance (m)",
-                "Average Waypoint-to-Waypoint Time (s)",
-                "Final Entropy",
-                "Total Commands"
-            ]
-
-            values = [
-                total_execution_time,
-                total_distance,
-                avg_wp_time,
-                entropy_history[-1] if entropy_history else "N/A",
-                total_commands
-            ]
-
-            writer = csv.writer(perf_file)
-            # Write data as columns: one label per row with its value
-            for label, value in zip(headers, values):
-                writer.writerow([label, value])
-
-        vel_csv = os.path.join(self.baselines_dir, f"mpc_{timestamp}_velocity_commands.csv")
-        with open(vel_csv, mode='w', newline='') as vel_file:
-            writer = csv.writer(vel_file)
-            writer.writerow(["Time (s)", "Tag", "x_velocity", "y_velocity", "yaw_velocity"])
-            writer.writerows(velocity_command_log)
-
-        rospy.loginfo("Performance metrics saved to %s", perf_csv)
-        rospy.loginfo("Velocity command log saved to %s", vel_csv)
-
-        plot_csv = os.path.join(self.baselines_dir, f"mpc_{timestamp}_plot_data.csv")
-        with open(plot_csv, mode='w', newline='') as csvfile:
-            writer = csv.writer(csvfile)
-            tree_positions_flat = self.trees_pos.flatten().tolist()
-            writer.writerow(["tree_positions"] + tree_positions_flat)
-            header = ["time", "x", "y", "theta", "entropy"]
-            if lambda_history and len(lambda_history[0]) > 0:
-                num_trees = len(lambda_history[0])
-                header += [f"lambda_{i}" for i in range(num_trees)]
-            writer.writerow(header)
-            for i in range(len(time_history)):
-                time_val = time_history[i]
-                x, y, theta = np.array(pose_history[i]).flatten()
-                entropy_val = entropy_history[i]
-                lambda_vals = lambda_history[i]
-                row = [time_val, x, y, theta, entropy_val] + lambda_vals
-                writer.writerow(row)
-        rospy.loginfo("Plot data saved to %s", plot_csv)
-
-        return all_trajectories, entropy_history, lambda_history, durations, g_nn, self.trees_pos, lb, ub
-
-    # ---------------------------
-    # Plotting Function
-    # ---------------------------
-    def plot_animated_trajectory_and_entropy_2d(self, all_trajectories, entropy_history, lambda_history, trees, lb, ub, computation_durations):
-        # Load both neural network models for plotting.
-        model = MultiLayerPerceptron(input_dim=self.nn_input_dim,
-                                         hidden_size=self.hidden_size,
-                                         hidden_layers=self.hidden_layers)
-        model.load_state_dict(torch.load(self.get_latest_best_model(), weights_only=True))
-        model.eval()
-        g_nn = l4c.L4CasADi(model, name='plotting_f_ripe', batched=True, device='cuda')
-
-        x_trajectory = np.array([traj[0] for traj in all_trajectories])
-        y_trajectory = np.array([traj[1] for traj in all_trajectories])
-        theta_trajectory = np.array([traj[2] for traj in all_trajectories])
-        all_trajectories = np.array(all_trajectories)
-        lambda_history = np.array(lambda_history)
-
-        # Compute predicted entropy reduction using the two NNs.
-        entropy_mpc_pred = []
-        for k in range(all_trajectories.shape[0]):
-            lambda_k = ca.DM(lambda_history[k])
-            entropy_mpc_pred_k = [entropy_history[k]]
-            for i in range(all_trajectories.shape[2]-1):
-                state_pred = all_trajectories[k, :, i+1]
-                rel_pos = np.tile(state_pred[:2], (trees.shape[0], 1)) - trees
-                distance = np.sqrt(np.sum(rel_pos**2, axis=1))
-                theta_val = state_pred[2]
-                input_nn = ca.horzcat(ca.DM(rel_pos), ca.DM([[theta_val]]*trees.shape[0]))
-                nn_val = ca.fmax(g_nn(input_nn), 0.5)
-                lambda_initial = np.array(lambda_history[k]).flatten()
-                nn_np = np.array(nn_val.full()).flatten()
-                z_vals = np.where(distance > 10, 0.5, z_vals)
-                z_dm = ca.DM(z_vals)
-                lambda_k = self.bayes(lambda_k, z_dm)
-                current_entropy = ca.sum1(self.entropy_entire_field(lambda_k)).full().flatten()[0]
-                entropy_mpc_pred_k.append(current_entropy)
-            entropy_mpc_pred.append(entropy_mpc_pred_k)
-        entropy_mpc_pred = np.array(entropy_mpc_pred)
-        sum_entropy_history = entropy_history
-        cumulative_durations = np.cumsum(computation_durations)
-
-        # Create the figure.
-        fig = make_subplots(
-            rows=2, cols=2,
-            column_widths=[0.7, 0.3],
-            row_heights=[0.6, 0.4],
-            specs=[
-                [{"type": "scatter"}, {"type": "scatter"}],
-                [{"type": "scatter"}, {"type": "scatter"}]
-            ]
-        )
-
-        # MPC predicted trajectory.
-        fig.add_trace(
-            go.Scatter(
-                x=x_trajectory[0],
-                y=y_trajectory[0],
-                mode="lines+markers",
-                name="MPC Future Trajectory",
-                line=dict(width=4),
-                marker=dict(size=5)
-            ),
-            row=1, col=1
-        )
-        # Drone trajectory (empty initially).
-        fig.add_trace(
-            go.Scatter(
-                x=[],
-                y=[],
-                mode="lines+markers",
-                name="Drone Trajectory",
-                line=dict(width=4),
-                marker=dict(size=5)
-            ),
-            row=1, col=1
-        )
-
-        # Add tree markers.
-        for i in range(trees.shape[0]):
-            fig.add_trace(
-                go.Scatter(
-                    x=[trees[i, 0]],
-                    y=[trees[i, 1]],
-                    mode="markers+text",
-                    marker=dict(size=10, color=lambda_history[0][i], colorscale=[[0, "#00FF00"], [1, "#FF0000"]]),
-                    name=f"Tree {i}: {lambda_history[0][i]:.2f}",
-                    text=[str(i)],
-                    textposition="top center"
-                ),
-                row=1, col=1
-            )
-
-        fig.add_trace(
-            go.Scatter(
-                x=[],
-                y=[],
-                mode="lines+markers",
-                name="Sum of Entropies (Past)",
-                line=dict(width=2),
-                marker=dict(size=5)
-            ),
-            row=1, col=2
-        )
-        fig.add_trace(
-            go.Scatter(
-                x=[],
-                y=[],
-                mode="lines+markers",
-                name="Sum of Entropies (Future)",
-                line=dict(width=2, dash="dot"),
-                marker=dict(size=5)
-            ),
-            row=1, col=2
-        )
-        fig.add_trace(
-            go.Scatter(
-                x=[],
-                y=[],
-                mode="lines+markers",
-                name="Computation Durations",
-                line=dict(width=2),
-                marker=dict(size=5)
-            ),
-            row=2, col=2
-        )
-
-        # Build animation frames.
-        frames = []
-        for k in range(len(entropy_mpc_pred)):
-            tree_data = []
-            for i in range(trees.shape[0]):
-                tree_data.append(
-                    go.Scatter(
-                        x=[trees[i, 0]],
-                        y=[trees[i, 1]],
-                        mode="markers+text",
-                        marker=dict(size=10, color=lambda_history[k][i], colorscale=[[0, "#00FF00"], [1, "#FF0000"]]),
-                        name=f"Tree {i}: {lambda_history[k][i]:.2f}",
-                        text=[str(i)],
-                        textposition="top center"
-                    )
-                )
-            sum_entropy_past = sum_entropy_history[:k+1]
-            sum_entropy_future = entropy_mpc_pred[k]
-            computation_durations_past = computation_durations[:k+1]
-
-            x_start = x_trajectory[k]
-            y_start = y_trajectory[k]
-            theta_val = theta_trajectory[k]
-            x_end = x_start + 0.5 * np.cos(theta_val)
-            y_end = y_start + 0.5 * np.sin(theta_val)
-            list_of_actual_orientations = []
-            for x0, y0, x1, y1 in zip(x_start, y_start, x_end, y_end):
-                arrow = go.layout.Annotation(
-                    dict(
-                        x=x1, y=y1,
-                        xref="x", yref="y",
-                        showarrow=True,
-                        ax=x0, ay=y0,
-                        arrowhead=3, arrowwidth=1.5,
-                        arrowcolor="red",
-                    )
-                )
-                list_of_actual_orientations.append(arrow)
-            for x0, y0, x1, y1 in zip(x_trajectory[:k+1, 0],
-                                        y_trajectory[:k+1, 0],
-                                        x_trajectory[:k+1, 0] + 0.5 * np.cos(theta_trajectory[:k+1, 0]),
-                                        y_trajectory[:k+1, 0] + 0.5 * np.sin(theta_trajectory[:k+1, 0])):
-                arrow = go.layout.Annotation(
-                    dict(
-                        x=x1, y=y1,
-                        xref="x", yref="y",
-                        showarrow=True,
-                        ax=x0, ay=y0,
-                        arrowhead=3, arrowwidth=1.5,
-                        arrowcolor="orange",
-                    )
-                )
-                list_of_actual_orientations.append(arrow)
-
-            frame = go.Frame(
-                data=[
-                    go.Scatter(
-                        x=x_trajectory[k],
-                        y=y_trajectory[k],
-                        mode="lines+markers",
-                        line=dict(width=4),
-                        marker=dict(size=5)
-                    ),
-                    go.Scatter(
-                        x=x_trajectory[:k+1, 0],
-                        y=y_trajectory[:k+1, 0],
-                        mode="lines+markers",
-                        line=dict(width=4),
-                        marker=dict(size=5)
-                    ),
-                    *tree_data,
-                    go.Scatter(
-                        x=np.arange(len(sum_entropy_past)),
-                        y=sum_entropy_past,
-                        mode="lines+markers",
-                        line=dict(width=2),
-                        marker=dict(size=5)
-                    ),
-                    go.Scatter(
-                        x=np.arange(k, k+len(sum_entropy_future)),
-                        y=sum_entropy_future,
-                        mode="lines+markers",
-                        line=dict(width=2, dash="dot"),
-                        marker=dict(size=5)
-                    ),
-                    go.Scatter(
-                        x=np.arange(len(computation_durations_past)),
-                        y=computation_durations_past,
-                        mode="lines+markers",
-                        line=dict(width=2),
-                        marker=dict(size=5)
-                    )
-                ],
-                name=f"Frame {k}",
-                layout=dict(annotations=list_of_actual_orientations)
-            )
-            frames.append(frame)
-
-        fig.frames = frames
-        fig.update_layout(
-            title="Drone Trajectory, Sum of Entropies, and Computation Durations",
-            xaxis=dict(title="X Position", range=[lb[0] - 3, ub[0] + 3]),
-            yaxis=dict(title="Y Position", range=[lb[1] - 3, ub[1] + 3]),
-            xaxis2=dict(title="Time Step"),
-            yaxis2=dict(title="Sum of Entropies"),
-            xaxis3=dict(title="Time Step"),
-            yaxis3=dict(title="Computation Duration (s)"),
-            updatemenus=[
-                dict(
-                    type="buttons",
-                    buttons=[
-                        dict(
-                            label="Play",
-                            method="animate",
-                            args=[None, {"frame": {"duration": 200, "redraw": True}, "fromcurrent": True}]
-                        ),
-                        dict(
-                            label="Pause",
-                            method="animate",
-                            args=[[None], {"frame": {"duration": 0, "redraw": False}, "mode": "immediate"}]
-                        )
-                    ],
-                    showactive=True,
-                    x=0.1,
-                    y=0
-                )
-            ],
-            sliders=[{
-                "active": 0,
-                "yanchor": "top",
-                "xanchor": "left",
-                "currentvalue": {
-                    "font": {"size": 20},
-                    "prefix": "Frame:",
-                    "visible": True,
-                    "xanchor": "right"
-                },
-                "transition": {"duration": 50, "easing": "cubic-in-out"},
-                "pad": {"b": 10, "t": 50},
-                "len": 0.9,
-                "x": 0.1,
-                "y": 0,
-                "steps": [
-                    {
-                        "args": [[f.name], {"frame": {"duration": 50, "redraw": True}, "mode": "immediate"}],
-                        "label": str(k),
-                        "method": "animate",
-                    }
-                    for k, f in enumerate(frames)
-                ],
-            }]
-        )
-        fig.show()
-        fig.write_html('neural_mpc_results.html')
-        return entropy_mpc_pred
-
-# ---------------------------
-# Main Execution
-# ---------------------------
-if __name__ == "__main__":
-    rospy.init_node("neural_mpc_node", anonymous=True)
-    mpc = NeuralMPC()
-    sim_results = mpc.run_simulation()
-    # Optionally, call the plotting method:
-    # mpc.plot_animated_trajectory_and_entropy_2d(*sim_results[:-4], computation_durations=sim_results[3])
->>>>>>> b6c0f394
+    # mpc.plot_animated_trajectory_and_entropy_2d(*sim_results[:-4], computation_durations=sim_results[3])