--- conflicted
+++ resolved
@@ -62,7 +62,7 @@
         return x
 
 # ---------------------------
-# Neural MPC Class (Modified Version)
+# Neural MPC Class
 # ---------------------------
 class NeuralMPC:
     def __init__(self):
@@ -71,17 +71,14 @@
         self.hidden_layers = 3
         self.nn_input_dim = 3
 
-        self.N = 5  # Prediction horizon steps
+        self.N = 5
         self.dt = 0.5
         self.T = self.dt * self.N
         self.nx = 3  # Represents [x, y, theta]
-        self.n_state = self.nx * 2 # [x, y, theta, vx, vy, omega]
-        self.n_control = self.nx   # [ax, ay, omega_dot]
-
-        # --- NEW: Define number of trees for each purpose ---
-        self.NUM_TARGET_TREES = 1    # Number of trees for information gain
-        self.NUM_OBSTACLE_TREES = 100   # Number of nearest trees for collision avoidance
-        # ---
+        self.n_control = self.nx
+        self.n_state = self.nx * 2
+        self.NUM_TARGET_TREES = 1
+        self.NUM_OBSTACLE_TREES = 100 
 
         # For storing the latest tree scores from the sensor callback.
         self.latest_trees_scores = None
@@ -108,23 +105,14 @@
 
         # Get tree positions from service using the sensors.py serializer logic.
         self.trees_pos = self.get_trees_poses()
-
-        # Initialize two lambda vectors: one for raw and one for ripe.
-        self.lambda_k_raw = ca.DM.ones(self.trees_pos.shape[0], 1) * 0.5
-        self.lambda_k_ripe = ca.DM.ones(self.trees_pos.shape[0], 1) * 0.5
-
-<<<<<<< HEAD
-        # MPC horizon (number of steps)
-        self.mpc_horizon = self.N
-=======
-        # Get initial tree positions
-        self.trees_pos = np.array(self.bridge.call_server({"trees_poses": None})["trees_poses"])
         self.num_total_trees = self.trees_pos.shape[0]
 
         # Initialize two lambda vectors: one for raw and one for ripe.
         self.lambda_k_raw = ca.DM.ones(self.num_total_trees, 1) * 0.5
         self.lambda_k_ripe = ca.DM.ones(self.num_total_trees, 1) * 0.5
->>>>>>> 5e5e3b49
+
+        # MPC horizon (number of steps)
+        self.mpc_horizon = self.N
 
     # ---------------------------
     # Callback Functions
@@ -134,7 +122,6 @@
         """Continuously update the robot's state using TF at 30 Hz."""
         rate = rospy.Rate(30)  # 30 Hz update rate
         while not rospy.is_shutdown():
-<<<<<<< HEAD
             try:
                 # Look up the transform from 'map' to 'drone_base_link'
                 trans = self.tf_buffer.lookup_transform('map', 'drone_base_link', rospy.Time(0))
@@ -179,45 +166,6 @@
         except rospy.ServiceException as e:
             rospy.logerr("Service call failed: %s", e)
             return np.array([])
-=======
-            data = self.bridge.get_data()
-            if data["tree_scores"] is not None:
-                # Assume tree_scores is an array with values in [0,1]
-                scores = np.array(data["tree_scores"])
-                # Ensure scores array has the correct size
-                if len(scores) != self.num_total_trees:
-                    rospy.logwarn(f"Received tree_scores array of length {len(scores)}, expected {self.num_total_trees}. Skipping update.")
-                    time.sleep(measurement_interval)
-                    continue
-
-                raw_scores = scores.copy()
-                ripe_scores = scores.copy()
-                # For each tree score, if the value is less than 0.5,
-                # flip it so that it lies between 0.5 and 1 for the raw branch,
-                # and set the ripe branch to a neutral value (here 0.5).
-                # Otherwise, update the ripe branch with the original value and keep raw neutral.
-                for i, val in enumerate(scores):
-                    if val < 0.5:
-                        raw_scores[i] = 0.5 + (0.5 - val)  # flip: e.g., 0.2 becomes 0.8
-                        ripe_scores[i] = 0.5
-                    else:
-                        raw_scores[i] = 0.5
-                        ripe_scores[i] = val
-                # Update both lambda arrays using the bayes update.
-                self.lambda_k_raw = self.bayes(self.lambda_k_raw, ca.DM(raw_scores))
-                self.lambda_k_ripe = self.bayes(self.lambda_k_ripe, ca.DM(ripe_scores))
-                self.lambda_k_raw = np.ceil(self.lambda_k_raw * 1000) / 1000
-                self.lambda_k_ripe = np.ceil(self.lambda_k_ripe * 1000) / 1000
-                self.latest_trees_scores = scores
-            time.sleep(measurement_interval)
-
-    def start_measurement_thread(self, measurement_interval=0.2):
-        meas_thread = threading.Thread(
-            target=self.measurement_callback, args=(measurement_interval,)
-        )
-        meas_thread.daemon = True
-        meas_thread.start()
->>>>>>> 5e5e3b49
 
     # ---------------------------
     # Utility Functions
@@ -284,24 +232,6 @@
         p = ca.fmax(ca.fmin(p, 1 - 1e-6), 1e-9)
         return (-p * ca.log10(p) - (1 - p) * ca.log10(1 - p)) / ca.log10(2)
 
-<<<<<<< HEAD
-# ---------------------------
-# MPC Optimization Function
-# ---------------------------
-    def mpc_opt(self, g_nn, trees, lb, ub, x0, lambda_vals, steps=10):
-        nx_local = 3                   # For clarity in this function
-        n_state = nx_local * 2         # 6-dimensional state: [x, y, theta, vx, vy, omega]
-        n_control = nx_local           # 3-dimensional control: [ax, ay, angular_acc]
-=======
-    @staticmethod
-    def numpy_entropy(p):
-        p = np.clip(p, 1e-6, 1 - 1e-9)
-        return -p * np.log2(p) - (1 - p) * np.log2(1 - p)
-
-    # ---------------------------
-    # Function to select TARGET tree indices (for information gain)
-    # RENAMED from get_selected_tree_indices
-    # ---------------------------
     def get_target_tree_indices(self, robot_position, num_target=None, entropy_threshold=0.025):
         """
         Returns the indexes of the 'num_target' trees (from self.trees_pos) that are closest to
@@ -368,38 +298,14 @@
         # Return the first 'num_obstacle' indices
         return sorted_indices[:num_obstacle]
 
-
-    # ---------------------------
-    # MPC Optimization Function (MODIFIED)
-    # ---------------------------
+# ---------------------------
+# MPC Optimization Function
+# ---------------------------
     def mpc_opt(self, g_nn, target_trees, target_lambdas, obstacle_trees, lb, ub, x0, steps=10):
-        """
-        MPC Optimization.
-        Uses 'target_trees' and 'target_lambdas' for information gain objective.
-        Uses 'obstacle_trees' for collision avoidance constraint.
-        """
->>>>>>> 5e5e3b49
         opti = ca.Opti()
         F_ = self.kin_model(self.nx, self.dt)  # kinematic model function
 
         # Decision variables:
-<<<<<<< HEAD
-        X = opti.variable(n_state, steps + 1)
-        U = opti.variable(n_control, steps)
-
-        # Parameter vector: initial state and tree beliefs.
-        num_trees = trees.shape[0]
-        P0 = opti.parameter(n_state + num_trees*2)
-        X0 = P0[: n_state]
-        L0_raw = P0[n_state : n_state + num_trees]
-        L0_ripe = P0[n_state + num_trees : n_state + 2 * num_trees]
-        # Initialize belief evolution for both branches.
-        lambda_evol_raw = [L0_raw]
-        lambda_evol_ripe = [L0_ripe]
-
-        # Convert tree positions to a CasADi DM.
-        trees_dm = ca.DM(trees)  # Expected shape: (num_trees, 2)
-=======
         X = opti.variable(self.n_state, steps + 1) # State trajectory [x,y,th,vx,vy,om]
         U = opti.variable(self.n_control, steps)   # Control trajectory [ax,ay,om_dot]
 
@@ -417,16 +323,11 @@
         TARGET_TREES_param = P0[p_idx : p_idx + num_target_trees*2].reshape((num_target_trees, 2)); p_idx += num_target_trees*2
         L0_raw = P0[p_idx : p_idx + num_target_trees]; p_idx += num_target_trees
         L0_ripe = P0[p_idx : p_idx + num_target_trees]; p_idx += num_target_trees
-        OBSTACLE_TREES_param = P0[p_idx : p_idx + num_obstacle_trees*2].reshape((num_obstacle_trees, 2)); p_idx += num_obstacle_trees*2
-        # --- End Parameter Definition ---
-
-        # Initialize belief evolution for both branches (using TARGET trees)
-        lambda_evol_raw = [L0_raw]
+        OBSTACLE_TREES_param = P0[p_idx : p_idx + num_obstacle_trees*2].reshape((num_obstacle_trees, 2)); p_idx += num_obstacle_trees*2        lambda_evol_raw = [L0_raw]
         lambda_evol_ripe = [L0_ripe]
->>>>>>> 5e5e3b49
 
         # Weights and safety parameters.
-        w_control = 1e-4         # Control effort weight
+        w_control = 1e-2         # Control effort weight
         w_ang = 1e-4             # Angular control weight
         w_entropy = 1e1          # Weight for final entropy (applied to target trees)
         # w_attract = 1e-2       # (Removed as focus is entropy reduction)
@@ -439,11 +340,10 @@
         opti.subject_to(X[:, 0] == X0)
 
         # Loop over the prediction horizon.
-        for i in range(steps + 1):
+        for i in range(steps+1):
             # State bounds.
             opti.subject_to(opti.bounded(lb[0] - 3., X[0, i], ub[0] + 3.))
             opti.subject_to(opti.bounded(lb[1] - 3., X[1, i], ub[1] + 3.))
-<<<<<<< HEAD
             opti.subject_to(opti.bounded(-3*np.pi, X[2, i], +3*np.pi))
             opti.subject_to(opti.bounded(-2.00, X[3:5, i],2.00))
             opti.subject_to(opti.bounded(-3.14/4, X[5, i], 3.14 / 4))
@@ -453,51 +353,21 @@
                 opti.subject_to(opti.bounded(-np.pi, U[-1, i], np.pi))
                 obj += w_control * ca.sumsqr(U[0:2, i]) + w_ang * ca.sumsqr(U[2, i])
             # Collision avoidance: ensure a safety margin from each tree.
-            delta = X[:2, i] - trees_dm.T
-=======
-            opti.subject_to(opti.bounded(-ca.pi-0.1+X0[2], X[2, i], ca.pi+0.1+X0[2]))
-
-            opti.subject_to(opti.bounded(-2.0, X[3, i], 2.0)) # vx bound
-            opti.subject_to(opti.bounded(-2.0, X[4, i], 2.0)) # vy bound
-            opti.subject_to(opti.bounded(-ca.pi/4, X[5, i], ca.pi / 4)) # omega bound
-
-            if i < steps:
-                opti.subject_to(opti.bounded(-4.0, U[0:2, i],4.0))
-                opti.subject_to(opti.bounded(-ca.pi/2, U[2, i], ca.pi/2))
-                obj += w_control * ca.sumsqr(U[0:2, i]) + w_ang * ca.sumsqr(U[2, i])
-
-            # Collision avoidance: ensure safety margin from trees.
             delta = X[:2, i] - OBSTACLE_TREES_param.T
->>>>>>> 5e5e3b49
             sq_dists = ca.diag(ca.mtimes(delta.T, delta))
-            opti.subject_to(ca.mmin(sq_dists) > safe_distance**2)
-
-            # System dynamics constraint
+            opti.subject_to(ca.mmin(sq_dists) >= safe_distance**2)
+
             if i < steps:
                 opti.subject_to(X[:, i + 1] == F_(X[:, i], U[:, i]))
 
-        # --- Information Gain Objective: Use TARGET trees ---
         nn_batch = []
-<<<<<<< HEAD
-        for i in range(trees_dm.shape[0]):
+        for i in range(num_target_trees):
             # For each tree, build NN input using the state at steps 1:steps+1.
-            delta = X[:2, 1:] - trees_dm[i, :].T
-            heading = X[2, 1:]
-            nn_batch.append(ca.horzcat(delta.T, heading.T))
+            delta = X[:2, 1:] - TARGET_TREES_param[i, :].T
+            heading_target = X[2, 1:]
+            nn_batch.append(ca.horzcat(delta.T, heading_target.T))
         ca_batch = ca.vcat([*nn_batch])
         g_out = g_nn(ca_batch) 
-=======
-        for i in range(num_target_trees):
-            # For each TARGET tree, build NN input using the state at steps 1:steps+1.
-            delta_target = X[:2, 1:] - TARGET_TREES_param[i,:].T
-            heading_target = X[2, 1:]
-            # NN input: [delta_x, delta_y, heading]
-            nn_batch.append(ca.horzcat(delta_target.T, heading_target.T))
-        # Get NN output for all target trees over the horizon
-        # Input shape: (num_target_trees * steps, 3)
-        # Output shape: (num_target_trees * steps, 1)
-        g_out = g_nn(ca.vcat([*nn_batch]))
->>>>>>> 5e5e3b49
 
         # Use the NN output to update both branches over the horizon.
         z_k = ca.fmax(g_out, 0.5)
@@ -508,91 +378,32 @@
             lambda_evol_ripe.append(lambda_next_ripe)
 
         # Compute the entropy evolution for each branch.
-<<<<<<< HEAD
         entropy_future_raw = self.entropy(ca.vcat([*lambda_evol_raw[1:]]))
         entropy_future_ripe = self.entropy(ca.vcat([*lambda_evol_ripe[1:]]))
         # Combine the two entropy futures with softmax weighting.
         entropy_future_combined = entropy_future_raw* entropy_future_ripe
-        entropy_term = ca.sum1(ca.vcat([ca.exp(-2*i)*ca.DM.ones(num_trees) for i in range(steps)]) *
+        entropy_term = ca.sum1(ca.vcat([ca.exp(-2*i)*ca.DM.ones(num_target_trees) for i in range(steps)]) *
                                (entropy_future_combined)) * w_entropy
 
         attraction = ca.sum1(ca.sum2(ca_batch[:,:2]**2)*entropy_future_combined)
         # Add terms to the objective.
         obj += entropy_term
-=======
-        entropy_term = 0
-        entropy_0 = ca.sum1(ca.fmin(self.entropy(lambda_evol_raw[0]), self.entropy(lambda_evol_ripe[0])))
-        for i in range(1, steps + 1): # Steps k=1...N
-            lambda_raw_k = lambda_evol_raw[i]
-            lambda_ripe_k = lambda_evol_ripe[i]
-            # Effective entropy at step k is sum over trees of min(H(raw), H(ripe))
-            entropy_k = ca.sum1(ca.fmin(self.entropy(lambda_raw_k), self.entropy(lambda_ripe_k)))
-            # Discount future entropy reduction (penalize high future entropy)
-            entropy_term += ca.exp(-0.5 * i) * entropy_k
-        # Add entropy term to the objective.
-        obj += w_entropy * entropy_term
-        # --- End Information Gain Objective ---
-
->>>>>>> 5e5e3b49
         opti.minimize(obj)
         # Solver settings
         options = {
             "ipopt": {
-<<<<<<< HEAD
                 "tol": 1e-2,
-=======
-                "tol": 1e-3,
->>>>>>> 5e5e3b49
                 "warm_start_init_point": "yes",
-                "warm_start_bound_push": 1e-2,
-                "warm_start_mult_bound_push": 1e-2,
-                "mu_init": 1e-2,
-                "bound_relax_factor": 1e-6,
                 "hsllib": '/usr/local/lib/libcoinhsl.so', # Specify HSL library path if used
                 "linear_solver": 'ma27',
                 "hessian_approximation": "limited-memory",
                 "print_level": 5,
                 "sb": "no",
                 "mu_strategy": "monotone",
-<<<<<<< HEAD
                 "max_iter": 3000,
             }
         }
         opti.solver("ipopt", options)
-
-        # Solve
-        opti.set_value(P0, ca.vertcat(x0, lambda_vals))
-        try:
-            sol = opti.solve()
-            u_opt = ca.DM(sol.value(U[:, 0]))
-            x_opt = ca.DM(sol.value(X))
-            x__opt = ca.DM(sol.value(opti.x))
-            lam_opt = ca.DM(sol.value(opti.lam_g))
-        except:
-            print("Solver failed, using initial guess")
-            u_opt = ca.DM(opti.debug.value(U[:, 0]))
-            x_opt = ca.DM(opti.debug.value(X))
-            x__opt = ca.DM(opti.debug.value(opti.x))
-            lam_opt = ca.DM(opti.debug.value(opti.lam_g))
-
-        inputs = [P0, opti.x, opti.lam_g]
-        outputs = [U[:, 0], X, opti.x, opti.lam_g]
-        mpc_step = opti.to_function("mpc_step", inputs, outputs)
-
-        return (mpc_step,
-                u_opt,
-                x_opt,
-                x__opt,
-                lam_opt)
-=======
-                "max_iter": 3000
-                }
-        }
-        opti.solver("ipopt", options)
-
-        # Create the MPC step function for warm starting.
-        # Input P0 needs: x0, target_trees_flat, target_L0_raw, target_L0_ripe, obstacle_trees_flat
-        # We also need previous solution (x_dec) and multipliers (lam_g) for warm start
         inputs = [P0, opti.x]
         outputs = [U[:, 0], X,  opti.x]
         mpc_step_func = opti.to_function("mpc_step", inputs, outputs, ["p", "x_init"], ["u_opt", "x_pred", "x_opt"])
@@ -626,14 +437,12 @@
                 ca.DM(x_traj_sol),
                 ca.DM(x_dec_sol),
                 ca.DM(lam_g_sol))
->>>>>>> 5e5e3b49
 
     # ---------------------------
     # Simulation Function
     # ---------------------------
     def run_simulation(self):
         F_ = self.kin_model(self.nx, self.dt)
-<<<<<<< HEAD
         lb, ub = self.get_domain(self.trees_pos)
         self.mpc_horizon = self.N
 
@@ -642,13 +451,6 @@
         while self.current_state is None and not rospy.is_shutdown():
             rospy.sleep(0.05)
         rospy.loginfo("GPS data received.")
-=======
-        # Get tree positions from the server.
-        lb, ub = self.get_domain(self.trees_pos)
-
-        # Start sensor measurement thread.
-        self.start_measurement_thread(0.2)
->>>>>>> 5e5e3b49
 
         # ---------------------------
         # Load the Learned Neural Network Models
@@ -656,14 +458,10 @@
         model = MultiLayerPerceptron(input_dim=self.nn_input_dim,
                                      hidden_size=self.hidden_size,
                                      hidden_layers=self.hidden_layers)
-        model_path = self.get_latest_best_model()
-        print(f"Loading model from: {model_path}")
-        model.load_state_dict(torch.load(model_path, weights_only=True))
+        model.load_state_dict(torch.load(self.get_latest_best_model(), weights_only=True))
         model.eval()
-        g_nn = l4c.L4CasADi(model, batched=True, device='cuda' if torch.cuda.is_available() else 'cpu')
-        print(f"Using L4CasADi on device: {g_nn.device}")
-
-<<<<<<< HEAD
+        g_nn = l4c.L4CasADi(model, batched=True, device='cuda')
+
 
         # Initialize robot state from the latest GPS callback.
         initial_state = self.current_state  # [x, y, theta]
@@ -676,19 +474,6 @@
         lambda_ripe_history = []
         lambda_raw_history = []
         entropy_history = []
-=======
-        # Initialize robot state
-        initial_state = self.bridge.update_robot_state()  # [x, y, theta]
-        vx_k = ca.DM.zeros(self.nx)  # Initial velocity [vx, vy, omega]
-        x_k = ca.vertcat(ca.DM(initial_state), vx_k) # Full state [x, y, theta, vx, vy, omega]
-
-        # Containers for simulation output.
-        all_trajectories = []
-        lambda_history = [] # Combined score: max(ripe, 1-raw)
-        lambda_ripe_history = [] # Full ripe lambda history
-        lambda_raw_history = []  # Full raw lambda history
-        entropy_history = [] # Total effective entropy
->>>>>>> 5e5e3b49
         durations = []
 
         velocity_command_log = []
@@ -705,37 +490,29 @@
         prev_x = float(x_k[0])
         prev_y = float(x_k[1])
 
-        sim_time = 2800  # Total simulation time steps
+        sim_time = 2800  # Total simulation time in seconds
         mpciter = 0
         rate = rospy.Rate(int(1/self.dt))
         warm_start = True
         x_dec_prev = None
         lam_g_prev = None
-        mpc_step = None # Initialize mpc_step function
+        mpc_step = None
 
         # Main MPC loop.
         while mpciter < sim_time and not rospy.is_shutdown():
-<<<<<<< HEAD
+            loop_iter_start = time.time()
             rospy.loginfo('Step: %d', mpciter)
             # Update state from the latest GPS callback.
             while self.current_state is None and not rospy.is_shutdown():
                 rospy.sleep(0.05)
             current_state = self.current_state
-=======
-            loop_iter_start = time.time()
-            print(f'\n--- MPC Step: {mpciter} ---')
-
-            # Update state from sensor.
-            current_pose = self.bridge.update_robot_state()  # [x, y, theta]
->>>>>>> 5e5e3b49
             current_sim_time = time.time() - sim_start_time
-            pose_history.append(current_pose)
+            pose_history.append(current_state)
             time_history.append(current_sim_time)
-<<<<<<< HEAD
             x_k = ca.vertcat(ca.DM(current_state), vx_k)
 
             # Wait until tree scores have been received.
-            while self.latest_trees_scores is None and not rospy.is_shutdown():
+            while self.latest_trees_scores:
                 rospy.sleep(0.05)
             scores = self.latest_trees_scores.copy()
             raw_scores = scores.copy()
@@ -754,8 +531,8 @@
             # Update both lambda arrays using the bayes update.
             self.lambda_k_raw = self.bayes(self.lambda_k_raw, ca.DM(raw_scores))
             self.lambda_k_ripe = self.bayes(self.lambda_k_ripe, ca.DM(ripe_scores))
-            self.lambda_k_raw = np.ceil(self.lambda_k_raw * 1000) / 1000
-            self.lambda_k_ripe = np.ceil(self.lambda_k_ripe * 1000) / 1000
+            self.lambda_k_raw = self.lambda_k_raw
+            self.lambda_k_ripe = self.lambda_k_ripe
             lambda_score = (self.lambda_k_ripe > self.lambda_k_raw) * self.lambda_k_ripe + (self.lambda_k_ripe <= self.lambda_k_raw) * (1 - self.lambda_k_raw)
             rospy.loginfo("Current state x_k: %s", x_k)
             rospy.loginfo("Lambda Ripe: %s", self.lambda_k_ripe)
@@ -765,54 +542,8 @@
             # Publish tree markers using the helper function from sensors.py.
             tree_markers_msg = create_tree_markers(self.trees_pos, lambda_score.full().flatten())
             self.tree_markers_pub.publish(tree_markers_msg)
-            
-            lambdas_concat = ca.vertcat(self.lambda_k_raw, self.lambda_k_ripe)
-            step_start_time = time.time()
-            if warm_start:
-                # Concatenate the two lambda arrays for the MPC parameter.
-                mpc_step, u, x_traj, x_dec, lam = self.mpc_opt(g_nn, self.trees_pos, lb, ub, x_k, lambdas_concat, self.mpc_horizon)
-                warm_start = False
-            else:
-                u, x_traj, x_dec, lam = mpc_step(ca.vertcat(x_k, lambdas_concat), x_dec, lam)
-            durations.append(time.time() - step_start_time)
-            # Log the MPC velocity command.
-            u_np = np.array(u.full()).flatten()
-
-            # Compute the command pose.
-            cmd_pose = F_(x_k, u[:, 0])
-
-            # Publish predicted path.
-            predicted_path_msg = create_path_from_mpc_prediction(x_traj[:self.nx, 1:])
-            self.pred_path_pub.publish(predicted_path_msg)
-
-            # Build and publish the cmd_pose message.
-            quaternion = tf.transformations.quaternion_from_euler(0, 0, float(cmd_pose[2]))
-            cmd_pose_msg = Pose()
-            cmd_pose_msg.position = Point(x=float(cmd_pose[0]), y=float(cmd_pose[1]), z=0.0)
-            cmd_pose_msg.orientation = Quaternion(x=quaternion[0],
-                                                  y=quaternion[1],
-                                                  z=quaternion[2],
-                                                  w=quaternion[3])
-            self.cmd_pose_pub.publish(cmd_pose_msg)
-
-            vx_k = cmd_pose[self.nx:]
-            velocity_command_log.append([current_sim_time, "MPC", vx_k[0], vx_k[1], vx_k[2]])
-
-            # Update metrics.
-=======
-
-            # Update full state (keep previous velocity command as estimate for current velocity)
-            x_k = ca.vertcat(ca.DM(current_pose), vx_k)
-            print(f'Current State (x,y,th,vx,vy,w): {x_k.full().flatten()}')
-
-            # Wait for first measurement
-            while self.latest_trees_scores is None and not rospy.is_shutdown():
-                print("Waiting for initial tree scores...")
-                time.sleep(0.1)
-            if rospy.is_shutdown(): break
-
             # --- Select Trees ---
-            robot_position_xy = np.array(current_pose[:2])
+            robot_position_xy = np.array(current_state[:2])
             target_indices = self.get_target_tree_indices(robot_position_xy, num_target=self.NUM_TARGET_TREES)
             obstacle_indices = self.get_nearest_tree_indices(robot_position_xy, num_obstacle=self.NUM_OBSTACLE_TREES)
 
@@ -823,20 +554,12 @@
             target_lambdas_raw = self.lambda_k_raw[target_indices]
             target_lambdas_ripe = self.lambda_k_ripe[target_indices]
             target_lambdas_subset = ca.vertcat(target_lambdas_raw, target_lambdas_ripe)
-
-            print(f'Selected {len(target_indices)} target trees (Indices: {target_indices})')
-            print(f'Selected {len(obstacle_indices)} obstacle trees (Indices: {obstacle_indices})')
-            # ---
-
-            # Publish markers using the full lambda scores
-            # Combined score: P(ripe) if ripe > raw, else P(ripe) = 1 - P(raw)
             lambda_score = (self.lambda_k_ripe > self.lambda_k_raw) * self.lambda_k_ripe + \
                            (self.lambda_k_ripe <= self.lambda_k_raw) * (1 - self.lambda_k_raw)
             self.bridge.pub_data({
                 "tree_markers": {"trees_pos": self.trees_pos, "lambda": lambda_score.full().flatten()}
             })
 
-            # --- Run MPC Optimization ---
             step_start_time = time.time()
             try:
                 if warm_start or mpc_step is None:
@@ -872,25 +595,31 @@
                 warm_start = True # Force re-optimization next time
                 print("!!! MPC Solver Failed - Commanding Zero Acceleration !!!")
 
-
-            # --- Apply Control and Log ---
-            # Get the optimal control for the first step
-            u_k = u[:, 0]
-            # Simulate one step forward using the model to get next state (including velocity)
-            next_state_pred = F_(x_k, u_k)
-            # Extract the velocity part for the next iteration and logging
-            vx_k = next_state_pred[self.nx:] # Update estimated velocity [vx, vy, omega]
-
-            # Publish command pose (predicted state after one step)
-            self.bridge.pub_data({"cmd_pose": next_state_pred[:self.nx]}) # Publish [x, y, theta] part
-            # Optionally publish predicted path
-            # self.bridge.pub_data({"predicted_path": x_traj[:self.nx, 1:]})
-
-            # Log velocity command (which is vx_k, the velocity resulting from applied acceleration u_k)
-            velocity_command_log.append([current_sim_time, "MPC", float(vx_k[0]), float(vx_k[1]), float(vx_k[2])])
-
-            # --- Update Metrics ---
->>>>>>> 5e5e3b49
+            durations.append(time.time() - step_start_time)
+            # Log the MPC velocity command.
+            u_np = np.array(u.full()).flatten()
+
+            # Compute the command pose.
+            cmd_pose = F_(x_k, u[:, 0])
+
+            # Publish predicted path.
+            predicted_path_msg = create_path_from_mpc_prediction(x_traj[:self.nx, 1:])
+            self.pred_path_pub.publish(predicted_path_msg)
+
+            # Build and publish the cmd_pose message.
+            quaternion = tf.transformations.quaternion_from_euler(0, 0, float(cmd_pose[2]))
+            cmd_pose_msg = Pose()
+            cmd_pose_msg.position = Point(x=float(cmd_pose[0]), y=float(cmd_pose[1]), z=0.0)
+            cmd_pose_msg.orientation = Quaternion(x=quaternion[0],
+                                                  y=quaternion[1],
+                                                  z=quaternion[2],
+                                                  w=quaternion[3])
+            self.cmd_pose_pub.publish(cmd_pose_msg)
+
+            vx_k = cmd_pose[self.nx:]
+            velocity_command_log.append([current_sim_time, "MPC", vx_k[0], vx_k[1], vx_k[2]])
+
+            # Update metrics.
             vx_val = float(vx_k[0])
             vy_val = float(vx_k[1])
             yaw_val = float(vx_k[2])
@@ -901,16 +630,12 @@
             sum_trans_speed += trans_speed
             total_commands += 1
 
-            # Use actual measured position for distance calculation if available and reliable,
-            # otherwise use the first step of the predicted trajectory.
-            # Using prediction here as it corresponds to the command sent.
             curr_x = float(x_traj[0, 1])
             curr_y = float(x_traj[1, 1])
             distance_step = math.sqrt((curr_x - prev_x)**2 + (curr_y - prev_y)**2)
             total_distance += distance_step
             prev_x, prev_y = curr_x, curr_y
 
-<<<<<<< HEAD
             entropy_k = ca.fmin(self.entropy(self.lambda_k_raw), self.entropy(self.lambda_k_ripe))
             lambda_history.append(lambda_score.full().flatten().tolist())
             lambda_ripe_history.append(self.lambda_k_ripe)
@@ -921,21 +646,7 @@
             mpciter += 1
             rospy.loginfo("Entropy: %s", entropy_k)
             if all( v <= 0.025 for v in entropy_k.full().flatten()):
-=======
-            # --- Store History ---
-            # Calculate total effective entropy (using min over raw/ripe for *all* trees)
-            entropy_k = ca.fmin(self.entropy(self.lambda_k_raw), self.entropy(self.lambda_k_ripe))
-            lambda_history.append(lambda_score.full().flatten().tolist()) # Combined score history
-            lambda_ripe_history.append(self.lambda_k_ripe.full().flatten().tolist()) # Store as list
-            lambda_raw_history.append(self.lambda_k_raw.full().flatten().tolist()) # Store as list
-            entropy_history.append(ca.sum1(entropy_k).full().flatten()[0])
-            all_trajectories.append(x_traj[:self.nx, :].full()) # Store pose part of prediction
-
-            mpciter += 1
-            print(f"Total Effective Entropy: {ca.sum1(entropy_k).full().flatten()[0]:.4f}")
-            if all( v <= 0.025 for v in entropy_k.full().flatten()):
-                print("Entropy target reached.")
->>>>>>> 5e5e3b49
+                rospy.loginfo("Entropy target reached.")
                 break
 
             # Ensure loop runs at desired rate (approx self.dt)
@@ -947,19 +658,20 @@
                  print(f"Warning: Loop iteration {mpciter} took {loop_elapsed:.4f}s, longer than dt={self.dt}s")
 
 
-        # --- Final Metrics Calculation and CSV Output ---
+        # ---------------------------
+        # Final Metrics Calculation and CSV Output
+        # ---------------------------
         total_execution_time = time.time() - sim_start_time
-        # ... (rest of the saving and plotting code remains largely the same) ...
-        # ... Ensure file paths are correct ...
+        avg_wp_time = total_execution_time / total_commands if total_commands > 0 else 0.0
+        avg_vx = sum_vx / total_commands if total_commands > 0 else 0.0
+        avg_vy = sum_vy / total_commands if total_commands > 0 else 0.0
+        avg_yaw = sum_yaw / total_commands if total_commands > 0 else 0.0
+        avg_trans_speed = sum_trans_speed / total_commands if total_commands > 0 else 0.0
+
         script_dir = os.path.dirname(os.path.abspath(__file__))
-        # Assuming 'baselines' directory is two levels up from the script's directory
-        # Adjust relative path if needed: os.path.join(script_dir, "..", "..", "baselines")
-        # Or use an absolute path if preferred
-        baselines_dir = os.path.abspath(os.path.join(script_dir, "..", "..", "baselines")) # Example adjustment
+        baselines_dir = os.path.join(script_dir, "baselines")
         os.makedirs(baselines_dir, exist_ok=True)
-
         timestamp = time.strftime("%Y%m%d_%H%M%S")
-<<<<<<< HEAD
         perf_csv = os.path.join(baselines_dir, f"mpc_{timestamp}_performance_metrics.csv")
         with open(perf_csv, mode='w', newline='') as perf_file:
             headers = [
@@ -991,71 +703,18 @@
 
         rospy.loginfo("Performance metrics saved to %s", perf_csv)
         rospy.loginfo("Velocity command log saved to %s", vel_csv)
-=======
-        prefix = f"neural_mpc_{timestamp}"
-
-        # Performance Metrics CSV
-        perf_csv = os.path.join(baselines_dir, f"{prefix}_performance_metrics.csv")
-        avg_wp_time = total_execution_time / total_commands if total_commands > 0 else 0.0
-        avg_duration = np.mean(durations) if durations else 0.0
-        with open(perf_csv, mode='w', newline='') as perf_file:
-             headers = [
-                 "Metric", "Value"
-             ]
-             values = [
-                ("Total Execution Time (s)", total_execution_time),
-                ("Total Simulation Steps", mpciter),
-                ("Total Distance (m)", total_distance),
-                ("Average Step Duration (s)", avg_duration),
-                ("Final Total Entropy", entropy_history[-1] if entropy_history else "N/A"),
-                ("Total Commands Sent", total_commands)
-             ]
-             writer = csv.writer(perf_file)
-             writer.writerow(headers)
-             writer.writerows(values)
-        print(f"Performance metrics saved to {perf_csv}")
-
-        # Velocity Commands CSV
-        vel_csv = os.path.join(baselines_dir, f"{prefix}_velocity_commands.csv")
-        with open(vel_csv, mode='w', newline='') as vel_file:
-             writer = csv.writer(vel_file)
-             writer.writerow(["Time (s)", "Tag", "x_velocity", "y_velocity", "yaw_velocity"])
-             writer.writerows(velocity_command_log)
-        print(f"Velocity command log saved to {vel_csv}")
->>>>>>> 5e5e3b49
-
-        # Plot Data CSV (Pose, Entropy, Lambda Score)
-        plot_csv = os.path.join(baselines_dir, f"{prefix}_plot_data.csv")
+
+        plot_csv = os.path.join(baselines_dir, f"mpc_{timestamp}_plot_data.csv")
         with open(plot_csv, mode='w', newline='') as csvfile:
-             writer = csv.writer(csvfile)
-             # Tree positions header + data
-             tree_positions_flat = self.trees_pos[:, :2].flatten().tolist() # Just x, y
-             writer.writerow(["tree_positions"] + tree_positions_flat)
-             # Main data header
-             header = ["time", "x", "y", "theta", "entropy"]
-             if lambda_history and len(lambda_history[0]) > 0:
-                 num_lambda_scores = len(lambda_history[0])
-                 header += [f"lambda_score_{i}" for i in range(num_lambda_scores)]
-             writer.writerow(header)
-             # Write data rows
-             for i in range(len(time_history)):
-                 time_val = time_history[i]
-                 x_pose, y_pose, theta_pose = np.array(pose_history[i]).flatten()
-                 entropy_val = entropy_history[i]
-                 lambda_vals = lambda_history[i] # Combined score
-                 row = [time_val, x_pose, y_pose, theta_pose, entropy_val] + lambda_vals
-                 writer.writerow(row)
-        print(f"Plot data saved to {plot_csv}")
-
-        # Raw and Ripe Lambda History CSV
-        lambda_detail_csv = os.path.join(baselines_dir, f"{prefix}_lambda_raw_ripe_history.csv")
-        with open(lambda_detail_csv, mode='w', newline='') as lambda_file:
-            writer = csv.writer(lambda_file)
-            num_trees = self.num_total_trees
-            header = ["time"] + [f"lambda_raw_{i}" for i in range(num_trees)] + [f"lambda_ripe_{i}" for i in range(num_trees)]
+            writer = csv.writer(csvfile)
+            tree_positions_flat = self.trees_pos.flatten().tolist()
+            writer.writerow(["tree_positions"] + tree_positions_flat)
+            header = ["time", "x", "y", "theta", "entropy"]
+            if lambda_history and len(lambda_history[0]) > 0:
+                num_trees = len(lambda_history[0])
+                header += [f"lambda_{i}" for i in range(num_trees)]
             writer.writerow(header)
             for i in range(len(time_history)):
-<<<<<<< HEAD
                 time_val = time_history[i]
                 x, y, theta = np.array(pose_history[i]).flatten()
                 entropy_val = entropy_history[i]
@@ -1063,26 +722,13 @@
                 row = [time_val, x, y, theta, entropy_val] + lambda_vals
                 writer.writerow(row)
         rospy.loginfo("Plot data saved to %s", plot_csv)
-=======
-                 writer.writerow([time_history[i]] + lambda_raw_history[i] + lambda_ripe_history[i])
-        print(f"Raw/Ripe lambda history saved to {lambda_detail_csv}")
-
-
-        # Store history for plotting methods
-        self.time_history = time_history
-        self.entropy_history = entropy_history
-        self.lambda_ripe_history = lambda_ripe_history # Already stored as lists
-        self.lambda_raw_history = lambda_raw_history   # Already stored as lists
->>>>>>> 5e5e3b49
 
         return all_trajectories, entropy_history, lambda_history, durations, g_nn, self.trees_pos, lb, ub
 
-
-    # ---------------------------
-    # Plotting Functions (Keep as is, they use the stored history)
+    # ---------------------------
+    # Plotting Function
     # ---------------------------
     def plot_animated_trajectory_and_entropy_2d(self, all_trajectories, entropy_history, lambda_history, trees, lb, ub, computation_durations):
-<<<<<<< HEAD
         # Load both neural network models for plotting.
         model_raw = MultiLayerPerceptron(input_dim=self.nn_input_dim,
                                          hidden_size=self.hidden_size,
@@ -1097,41 +743,13 @@
         model_ripe.load_state_dict(torch.load(self.get_latest_best_model('ripe'), weights_only=True))
         model_ripe.eval()
         g_nn_ripe = l4c.L4CasADi(model_ripe, name='plotting_f_ripe', batched=True, device='cuda')
-=======
-        # ... (plotting code remains the same - it uses the data generated by run_simulation)
-        # Note: The lambda_history used here is the combined score.
-        # Note: The entropy prediction part inside this plot function might need adjustment
-        #       if the NN was only trained/used on target trees in mpc_opt. It currently
-        #       assumes it can predict for *all* trees passed to it.
-        #       For simplicity, we can leave it as is, visualizing the *potential* reduction
-        #       if the NN *were* applied to all trees shown.
-        print("Generating animated plot...")
-        # ... (rest of the plotting code) ...
-        # --- Potential modification needed inside plot_animated_trajectory_and_entropy_2d ---
-        # Inside the loop calculating `entropy_mpc_pred_k`:
-        # The input `input_nn = ca.horzcat(relative_position_robot_trees, theta)`
-        # uses *all* `trees`. If g_nn expects only inputs related to target trees,
-        # this prediction might be inaccurate or cause dimension errors if g_nn isn't robust.
-        # A safer approach might be to remove the entropy prediction plot if it causes issues,
-        # or modify it to only predict for a subset if feasible.
-        # --- End potential modification note ---
-
-        # (The existing plotting code follows)
-        model = MultiLayerPerceptron(input_dim=self.nn_input_dim,
-                                     hidden_size=self.hidden_size,
-                                     hidden_layers=self.hidden_layers)
-        model.load_state_dict(torch.load(self.get_latest_best_model(), weights_only=True))
-        model.eval()
-        g_nn = l4c.L4CasADi(model, name='plotting_f', batched=True, device='cuda' if torch.cuda.is_available() else 'cpu')
->>>>>>> 5e5e3b49
 
         x_trajectory = np.array([traj[0] for traj in all_trajectories])
         y_trajectory = np.array([traj[1] for traj in all_trajectories])
         theta_trajectory = np.array([traj[2] for traj in all_trajectories])
-        all_trajectories = np.array(all_trajectories) # Shape: (n_steps, nx, N+1)
-        lambda_history = np.array(lambda_history) # Shape: (n_steps, n_total_trees)
-
-<<<<<<< HEAD
+        all_trajectories = np.array(all_trajectories)
+        lambda_history = np.array(lambda_history)
+
         # Compute predicted entropy reduction using the two NNs.
         entropy_mpc_pred = []
         for k in range(all_trajectories.shape[0]):
@@ -1155,78 +773,9 @@
                 current_entropy = ca.sum1(self.entropy(lambda_k)).full().flatten()[0]
                 entropy_mpc_pred_k.append(current_entropy)
             entropy_mpc_pred.append(entropy_mpc_pred_k)
-=======
-        # Compute predicted entropy reduction (using the plotting g_nn instance)
-        entropy_mpc_pred = []
-        num_trees_total = trees.shape[0] # Should be self.num_total_trees
-        print(f"Plotting: Predicting entropy for {num_trees_total} trees.")
-
-        # Ensure lambda_history has the correct shape before prediction loop
-        if lambda_history.shape[1] != num_trees_total:
-             print(f"Warning: lambda_history shape {lambda_history.shape} doesn't match total trees {num_trees_total}. Entropy prediction might be incorrect.")
-             # Fallback or adjust based on intended behavior
-             # For now, proceed, but be aware of potential issues
-
-        for k in range(all_trajectories.shape[0]): # Iterate through MPC steps taken
-            # Use the *full* lambda state at step k for prediction start
-            # Need both raw and ripe to calculate min entropy
-            if k >= len(self.lambda_raw_history) or k >= len(self.lambda_ripe_history):
-                 print(f"Warning: History lengths mismatch at step {k}. Skipping entropy prediction for this frame.")
-                 entropy_mpc_pred.append([entropy_history[k]] * (self.N + 1)) # Fill with current entropy
-                 continue
-
-            lambda_k_raw = ca.DM(self.lambda_raw_history[k]).reshape((-1, 1))
-            lambda_k_ripe = ca.DM(self.lambda_ripe_history[k]).reshape((-1, 1))
-
-            if lambda_k_raw.shape[0] != num_trees_total or lambda_k_ripe.shape[0] != num_trees_total:
-                  print(f"Warning: Stored lambda shapes at step {k} don't match total trees. Resizing/Padding needed.")
-                  # Handle shape mismatch if necessary (e.g., pad with 0.5) - this indicates a data logging issue usually
-                  lambda_k_raw = ca.DM.ones(num_trees_total, 1) * 0.5 # Fallback
-                  lambda_k_ripe = ca.DM.ones(num_trees_total, 1) * 0.5 # Fallback
-
-
-            current_total_entropy = ca.sum1(ca.fmin(self.entropy(lambda_k_raw), self.entropy(lambda_k_ripe))).full().flatten()[0]
-            entropy_mpc_pred_k = [current_total_entropy] # Start with current measured entropy
-
-            for i in range(self.N): # Predict N steps into the future (indices 1 to N of x_traj)
-                # State at the *end* of prediction step i (time k+i+1)
-                state_pred = all_trajectories[k, :, i+1]
-                robot_pos_pred = state_pred[:2]
-                robot_theta_pred = state_pred[2]
-
-                # Prepare NN input for *all* trees relative to this predicted state
-                relative_position_robot_trees = np.tile(robot_pos_pred, (num_trees_total, 1)) - trees[:, :2]
-                # distance_robot_trees = np.sqrt(np.sum(relative_position_robot_trees**2, axis=1)) # Not needed for NN input
-                theta_input = np.full((num_trees_total, 1), robot_theta_pred) # Tile theta for all trees
-
-                # NN input: [delta_x, delta_y, heading] for all trees
-                input_nn = ca.horzcat(relative_position_robot_trees, theta_input)
-
-                try:
-                    # Predict measurement likelihood z_k for all trees
-                    z_k_pred = ca.fmax(g_nn(input_nn), 0.5) # Shape (num_trees_total, 1)
-
-                    # Update lambdas using Bayes rule
-                    lambda_k_raw = self.bayes(lambda_k_raw, z_k_pred) # Raw uses 1-z effectively via callback flip logic
-                    lambda_k_ripe = self.bayes(lambda_k_ripe, z_k_pred)
-
-                    # Calculate total effective entropy for the predicted state
-                    predicted_entropy = ca.sum1(ca.fmin(self.entropy(lambda_k_raw), self.entropy(lambda_k_ripe))).full().flatten()[0]
-                    entropy_mpc_pred_k.append(predicted_entropy)
-
-                except Exception as e:
-                    print(f"Error during entropy prediction in plotting at step {k}, prediction step {i}: {e}")
-                    # Append previous value or NaN if error occurs
-                    entropy_mpc_pred_k.append(entropy_mpc_pred_k[-1] if entropy_mpc_pred_k else np.nan)
-
-
-            entropy_mpc_pred.append(entropy_mpc_pred_k)
-
-        # Continue with the rest of the plotting code...
->>>>>>> 5e5e3b49
         entropy_mpc_pred = np.array(entropy_mpc_pred)
-        sum_entropy_history = entropy_history # This is the actual measured total entropy history
-        # computation_durations provided as input
+        sum_entropy_history = entropy_history
+        cumulative_durations = np.cumsum(computation_durations)
 
         # Create the figure.
         fig = make_subplots(
@@ -1236,55 +785,34 @@
             specs=[
                 [{"type": "scatter"}, {"type": "scatter"}],
                 [{"type": "scatter"}, {"type": "scatter"}]
-            ],
-            subplot_titles=("Robot Trajectory & Trees", "Entropy Trend", "Trajectory Details", "Computation Time")
+            ]
         )
 
-        # Initial Traces
-        # 1. MPC Predicted Future Trajectory (from first step)
+        # MPC predicted trajectory.
         fig.add_trace(
             go.Scatter(
-                x=all_trajectories[0, 0, :], # x-coords from first MPC prediction
-                y=all_trajectories[0, 1, :], # y-coords from first MPC prediction
+                x=x_trajectory[0],
+                y=y_trajectory[0],
                 mode="lines+markers",
-                name="MPC Future Trajectory (Initial)",
-                line=dict(width=3, color='orange', dash='dash'),
-                marker=dict(size=4)
+                name="MPC Future Trajectory",
+                line=dict(width=4),
+                marker=dict(size=5)
             ),
             row=1, col=1
         )
-        # 2. Drone Actual Path History (empty initially)
+        # Drone trajectory (empty initially).
         fig.add_trace(
             go.Scatter(
-                x=[], # Will be filled frame by frame
-                y=[], # Will be filled frame by frame
+                x=[],
+                y=[],
                 mode="lines+markers",
-                name="Drone Path History",
-                line=dict(width=4, color='blue'),
-                marker=dict(size=6)
+                name="Drone Trajectory",
+                line=dict(width=4),
+                marker=dict(size=5)
             ),
             row=1, col=1
         )
-        # 3. Tree Markers (initial state)
-        initial_lambda_scores = np.array(lambda_history[0]) # Use combined score for initial color
-        tree_colors = 2 * (initial_lambda_scores - 0.5) # Scale to [-1, 1] for colorscale
-        tree_hover_texts = [f"Tree {i}: Score={initial_lambda_scores[i]:.2f}" for i in range(num_trees_total)]
-        fig.add_trace(
-            go.Scatter(
-                x=trees[:, 0],
-                y=trees[:, 1],
-                mode="markers+text",
-                marker=dict(size=12, color=tree_colors, colorscale='RdYlGn', cmin=-1, cmax=1, symbol='circle'),
-                name="Trees",
-                text=[str(i) for i in range(num_trees_total)],
-                hovertext=tree_hover_texts,
-                hoverinfo='text',
-                textposition="top center"
-            ),
-            row=1, col=1
-        )
-
-<<<<<<< HEAD
+
         # Add tree markers.
         for i in range(trees.shape[0]):
             fig.add_trace(
@@ -1300,48 +828,42 @@
                 row=1, col=1
             )
 
-=======
-        # 4. Entropy History (Past)
->>>>>>> 5e5e3b49
         fig.add_trace(
             go.Scatter(
-                x=[], # Time steps (indices)
-                y=[], # Actual entropy values
+                x=[],
+                y=[],
                 mode="lines+markers",
-                name="Total Entropy (Actual)",
-                line=dict(width=2, color='green'),
+                name="Sum of Entropies (Past)",
+                line=dict(width=2),
                 marker=dict(size=5)
             ),
             row=1, col=2
         )
-        # 5. Entropy Prediction (Future)
         fig.add_trace(
             go.Scatter(
-                x=[], # Time steps (indices offset)
-                y=[], # Predicted entropy values
+                x=[],
+                y=[],
                 mode="lines+markers",
-                name="Total Entropy (Predicted)",
-                line=dict(width=2, dash="dot", color='purple'),
+                name="Sum of Entropies (Future)",
+                line=dict(width=2, dash="dot"),
                 marker=dict(size=5)
             ),
             row=1, col=2
         )
-        # 6. Computation Durations
         fig.add_trace(
             go.Scatter(
-                x=[], # Time steps (indices)
-                y=[], # Durations
+                x=[],
+                y=[],
                 mode="lines+markers",
-                name="MPC Step Duration",
-                line=dict(width=2, color='red'),
+                name="Computation Durations",
+                line=dict(width=2),
                 marker=dict(size=5)
             ),
-            row=2, col=2 # Place in bottom right subplot
+            row=2, col=2
         )
 
         # Build animation frames.
         frames = []
-<<<<<<< HEAD
         for k in range(len(entropy_mpc_pred)):
             tree_data = []
             for i in range(trees.shape[0]):
@@ -1368,283 +890,140 @@
             list_of_actual_orientations = []
             for x0, y0, x1, y1 in zip(x_start, y_start, x_end, y_end):
                 arrow = go.layout.Annotation(
-=======
-        num_frames = len(all_trajectories) # Should match len(entropy_history), etc.
-
-        for k in range(num_frames):
-            # --- Data for frame k ---
-            # 1. MPC Future Trajectory (prediction made at step k)
-            frame_mpc_x = all_trajectories[k, 0, :]
-            frame_mpc_y = all_trajectories[k, 1, :]
-
-            # 2. Drone Path History (up to step k)
-            frame_hist_x = x_trajectory[:k+1, 0] # Actual positions executed up to k
-            frame_hist_y = y_trajectory[:k+1, 0]
-
-            # 3. Tree Marker Colors (based on lambda score at step k)
-            frame_lambda_scores = np.array(lambda_history[k])
-            frame_tree_colors = 2 * (frame_lambda_scores - 0.5)
-            frame_tree_hover_texts = [f"Tree {i}: Score={frame_lambda_scores[i]:.2f}" for i in range(num_trees_total)]
-
-            # 4. Entropy History (Past - up to step k)
-            frame_entropy_past_x = np.arange(k + 1)
-            frame_entropy_past_y = sum_entropy_history[:k+1]
-
-            # 5. Entropy Prediction (Future - made at step k)
-            # Ensure prediction exists and has correct length
-            if k < len(entropy_mpc_pred) and len(entropy_mpc_pred[k]) == (self.N + 1):
-                frame_entropy_future_x = np.arange(k, k + self.N + 1) # Time indices k to k+N
-                frame_entropy_future_y = entropy_mpc_pred[k]
-            else: # Handle cases where prediction failed or history is short
-                frame_entropy_future_x = [k]
-                frame_entropy_future_y = [sum_entropy_history[k]] # Just show current point
-
-
-            # 6. Computation Durations (up to step k)
-            frame_durations_x = np.arange(k + 1)
-            frame_durations_y = computation_durations[:k+1]
-
-
-            # --- Orientation Arrows ---
-            list_of_annotations = []
-            # Current orientation arrow (from MPC prediction) - RED
-            x_start_curr = all_trajectories[k, 0, 0]
-            y_start_curr = all_trajectories[k, 1, 0]
-            theta_curr = all_trajectories[k, 2, 0]
-            arrow_len = 0.8 # Length of arrow
-            x_end_curr = x_start_curr + arrow_len * np.cos(theta_curr)
-            y_end_curr = y_start_curr + arrow_len * np.sin(theta_curr)
-            current_arrow = go.layout.Annotation(
->>>>>>> 5e5e3b49
                     dict(
-                        x=x_end_curr, y=y_end_curr, xref="x1", yref="y1", # Use axes from subplot 1,1
-                        showarrow=True, ax=x_start_curr, ay=y_start_curr, axref="x1", ayref="y1",
-                        arrowhead=3, arrowwidth=2, arrowcolor="red",
+                        x=x1, y=y1,
+                        xref="x", yref="y",
+                        showarrow=True,
+                        ax=x0, ay=y0,
+                        arrowhead=3, arrowwidth=1.5,
+                        arrowcolor="red",
                     )
                 )
-            list_of_annotations.append(current_arrow)
-
-            # History orientation arrows (from path history) - ORANGE (optional, can make plot busy)
-            # for step_idx in range(k + 1):
-            #     x_start_hist = x_trajectory[step_idx, 0]
-            #     y_start_hist = y_trajectory[step_idx, 0]
-            #     theta_hist = theta_trajectory[step_idx, 0]
-            #     x_end_hist = x_start_hist + arrow_len * np.cos(theta_hist)
-            #     y_end_hist = y_start_hist + arrow_len * np.sin(theta_hist)
-            #     history_arrow = go.layout.Annotation(
-            #             dict(
-            #                 x=x_end_hist, y=y_end_hist, xref="x1", yref="y1",
-            #                 showarrow=True, ax=x_start_hist, ay=y_start_hist, axref="x1", ayref="y1",
-            #                 arrowhead=2, arrowwidth=1, arrowcolor="orange", opacity=0.6
-            #             )
-            #         )
-            #     list_of_annotations.append(history_arrow)
-
-
-            # --- Create Frame ---
+                list_of_actual_orientations.append(arrow)
+            for x0, y0, x1, y1 in zip(x_trajectory[:k+1, 0],
+                                        y_trajectory[:k+1, 0],
+                                        x_trajectory[:k+1, 0] + 0.5 * np.cos(theta_trajectory[:k+1, 0]),
+                                        y_trajectory[:k+1, 0] + 0.5 * np.sin(theta_trajectory[:k+1, 0])):
+                arrow = go.layout.Annotation(
+                    dict(
+                        x=x1, y=y1,
+                        xref="x", yref="y",
+                        showarrow=True,
+                        ax=x0, ay=y0,
+                        arrowhead=3, arrowwidth=1.5,
+                        arrowcolor="orange",
+                    )
+                )
+                list_of_actual_orientations.append(arrow)
+
             frame = go.Frame(
                 data=[
-                    # Update trace 0: MPC Future Traj
-                    go.Scatter(x=frame_mpc_x, y=frame_mpc_y),
-                    # Update trace 1: Drone Path History
-                    go.Scatter(x=frame_hist_x, y=frame_hist_y),
-                    # Update trace 2: Tree Markers (only update marker color and hovertext)
-                    go.Scatter(marker=dict(color=frame_tree_colors), hovertext=frame_tree_hover_texts),
-                    # Update trace 3: Entropy History (Past)
-                    go.Scatter(x=frame_entropy_past_x, y=frame_entropy_past_y),
-                    # Update trace 4: Entropy Prediction (Future)
-                    go.Scatter(x=frame_entropy_future_x, y=frame_entropy_future_y),
-                    # Update trace 5: Computation Durations
-                    go.Scatter(x=frame_durations_x, y=frame_durations_y),
+                    go.Scatter(
+                        x=x_trajectory[k],
+                        y=y_trajectory[k],
+                        mode="lines+markers",
+                        line=dict(width=4),
+                        marker=dict(size=5)
+                    ),
+                    go.Scatter(
+                        x=x_trajectory[:k+1, 0],
+                        y=y_trajectory[:k+1, 0],
+                        mode="lines+markers",
+                        line=dict(width=4),
+                        marker=dict(size=5)
+                    ),
+                    *tree_data,
+                    go.Scatter(
+                        x=np.arange(len(sum_entropy_past)),
+                        y=sum_entropy_past,
+                        mode="lines+markers",
+                        line=dict(width=2),
+                        marker=dict(size=5)
+                    ),
+                    go.Scatter(
+                        x=np.arange(k, k+len(sum_entropy_future)),
+                        y=sum_entropy_future,
+                        mode="lines+markers",
+                        line=dict(width=2, dash="dot"),
+                        marker=dict(size=5)
+                    ),
+                    go.Scatter(
+                        x=np.arange(len(computation_durations_past)),
+                        y=computation_durations_past,
+                        mode="lines+markers",
+                        line=dict(width=2),
+                        marker=dict(size=5)
+                    )
                 ],
-                name=f"Step {k}",
-                # IMPORTANT: Specify which traces are being updated by index
-                traces=[0, 1, 2, 3, 4, 5],
-                layout=go.Layout(annotations=list_of_annotations) # Update annotations for arrows
+                name=f"Frame {k}",
+                layout=dict(annotations=list_of_actual_orientations)
             )
             frames.append(frame)
 
-        # Assign frames to the figure
         fig.frames = frames
-
-        # Configure animation settings
-        play_button = dict(
+        fig.update_layout(
+            title="Drone Trajectory, Sum of Entropies, and Computation Durations",
+            xaxis=dict(title="X Position", range=[lb[0] - 3, ub[0] + 3]),
+            yaxis=dict(title="Y Position", range=[lb[1] - 3, ub[1] + 3]),
+            xaxis2=dict(title="Time Step"),
+            yaxis2=dict(title="Sum of Entropies"),
+            xaxis3=dict(title="Time Step"),
+            yaxis3=dict(title="Computation Duration (s)"),
+            updatemenus=[
+                dict(
+                    type="buttons",
+                    buttons=[
+                        dict(
                             label="Play",
                             method="animate",
-                            args=[None, {"frame": {"duration": int(self.dt*1000), "redraw": True}, # Duration based on dt
-                                         "fromcurrent": True, "transition": {"duration": 0}}] # Immediate transition
-                        )
-        pause_button = dict(
+                            args=[None, {"frame": {"duration": 200, "redraw": True}, "fromcurrent": True}]
+                        ),
+                        dict(
                             label="Pause",
                             method="animate",
-                            args=[[None], {"frame": {"duration": 0, "redraw": False},
-                                           "mode": "immediate"}]
+                            args=[[None], {"frame": {"duration": 0, "redraw": False}, "mode": "immediate"}]
                         )
-
-        fig.update_layout(
-            title="Neural MPC Simulation: Trajectory, Entropy, and Performance",
-            xaxis=dict(title="X Position (m)", range=[lb[0] - 3, ub[0] + 3], scaleanchor="y", scaleratio=1), # Ensure aspect ratio
-            yaxis=dict(title="Y Position (m)", range=[lb[1] - 3, ub[1] + 3]),
-            xaxis2=dict(title="Time Step"),
-            yaxis2=dict(title="Total Effective Entropy"),
-            #xaxis3=dict(title="X Position (m)"), # Subplot 2,1 is now unused or can show details
-            #yaxis3=dict(title="Y Position (m)"),
-            xaxis4=dict(title="Time Step"), # Subplot 2,2 is Computation Time
-            yaxis4=dict(title="Computation Duration (s)"),
-            updatemenus=[dict(type="buttons", buttons=[play_button, pause_button], showactive=True, x=0.1, y=-0.1)],
+                    ],
+                    showactive=True,
+                    x=0.1,
+                    y=0
+                )
+            ],
             sliders=[{
                 "active": 0,
-                "steps": [{"args": [[f.name], {"frame": {"duration": 0, "redraw": True}, "mode": "immediate"}],
-                           "label": str(k), "method": "animate"} for k, f in enumerate(frames)],
-                "currentvalue": {"font": {"size": 16}, "prefix": "Step: ", "visible": True},
-                "transition": {"duration": 0}, # Immediate transition on slider change
-                "x": 0.2, "y": -0.15, "len": 0.8
-            }],
-            hovermode='closest', # Show hover info for nearest point
-            legend=dict(orientation="h", yanchor="bottom", y=1.02, xanchor="right", x=1) # Legend on top
+                "yanchor": "top",
+                "xanchor": "left",
+                "currentvalue": {
+                    "font": {"size": 20},
+                    "prefix": "Frame:",
+                    "visible": True,
+                    "xanchor": "right"
+                },
+                "transition": {"duration": 50, "easing": "cubic-in-out"},
+                "pad": {"b": 10, "t": 50},
+                "len": 0.9,
+                "x": 0.1,
+                "y": 0,
+                "steps": [
+                    {
+                        "args": [[f.name], {"frame": {"duration": 50, "redraw": True}, "mode": "immediate"}],
+                        "label": str(k),
+                        "method": "animate",
+                    }
+                    for k, f in enumerate(frames)
+                ],
+            }]
         )
-
-        # Adjust subplot titles if needed
-        fig.layout.annotations[0].update(text="Robot Trajectory & Trees") # subplot (1,1)
-        fig.layout.annotations[1].update(text="Entropy Trend")            # subplot (1,2)
-        # fig.layout.annotations[2].update(text="Details")                # subplot (2,1) - remove or repurpose
-        fig.layout.annotations[2].update(text="MPC Step Duration")         # subplot (2,2)
-
-
-        print("Displaying plot...")
         fig.show()
-        html_path = os.path.join(os.path.dirname(self.get_latest_best_model()), '..', 'neural_mpc_results.html')
-        fig.write_html(html_path)
-        print(f"Plot saved to {html_path}")
-
-        return entropy_mpc_pred # Return the predicted entropy calculated during plotting
-
-    def plot_tree_lambda_trends(self):
-        # ... (plotting code remains the same - uses self.time_history, self.lambda_raw_history, self.lambda_ripe_history)
-        # Make sure these histories store the *full* lambda vectors for all trees.
-        print("Generating tree lambda entropy trends plot...")
-        # ... (rest of the plotting code) ...
-        if (not hasattr(self, "time_history") or
-            not hasattr(self, "lambda_raw_history") or
-            not hasattr(self, "lambda_ripe_history")):
-            print("Time or lambda history is not available. Run the simulation first.")
-            return
-        if not self.time_history or not self.lambda_raw_history or not self.lambda_ripe_history:
-             print("Time or lambda history is empty. Cannot plot trends.")
-             return
-
-        # Local helper to compute binary entropy.
-        def binary_entropy(p):
-            p = np.clip(p, 1e-6, 1-1e-6) # Slightly wider clip for stability
-            return -p * np.log2(p) - (1-p) * np.log2(1-p)
-
-        time_history = self.time_history
-        num_steps = len(time_history)
-        # Determine the number of trees from the first entry of the lambda history.
-        if not self.lambda_raw_history[0]:
-            print("Lambda history entry is empty.")
-            return
-        num_trees = len(self.lambda_raw_history[0]) # Should be self.num_total_trees
-
-        # Create subplots: one row per tree. Limit number of rows for readability if too many trees
-        max_rows_plot = 20
-        rows_to_plot = min(num_trees, max_rows_plot)
-        fig = make_subplots(rows=rows_to_plot, cols=1, shared_xaxes=True,
-                            subplot_titles=[f"Tree {i} Lambda Entropy Trend" for i in range(rows_to_plot)])
-
-        # For each tree (up to max_rows_plot), compute the entropy over time
-        for i in range(rows_to_plot):
-            try:
-                raw_vals = [entry[i] for entry in self.lambda_raw_history]
-                ripe_vals = [entry[i] for entry in self.lambda_ripe_history]
-                raw_entropy = [binary_entropy(val) for val in raw_vals]
-                ripe_entropy = [binary_entropy(val) for val in ripe_vals]
-
-                # Add traces for raw and ripe entropy.
-                fig.add_trace(go.Scatter(x=time_history, y=raw_entropy,
-                                         mode='lines', name=f'Tree {i} Raw H', legendgroup=f'tree{i}', showlegend=(i==0), # Show legend only once per type
-                                         line=dict(width=2, color='blue')),
-                              row=i+1, col=1)
-                fig.add_trace(go.Scatter(x=time_history, y=ripe_entropy,
-                                         mode='lines', name=f'Tree {i} Ripe H', legendgroup=f'tree{i}', showlegend=(i==0),
-                                         line=dict(width=2, color='red', dash='dot')),
-                              row=i+1, col=1)
-            except IndexError:
-                 print(f"Warning: Could not plot trends for Tree {i}, likely due to data inconsistency.")
-                 continue # Skip this tree if data is bad
-
-        fig.update_layout(title=f"Lambda Entropy Trends for First {rows_to_plot} Trees",
-                          xaxis_title="Time (s)",
-                          yaxis_title="Binary Entropy",
-                          height=200 * rows_to_plot, # Adjust height based on rows
-                          legend_title_text='Entropy Type')
-        fig.show()
-        html_path = os.path.join(os.path.dirname(self.get_latest_best_model()), '..', 'neural_mpc_tree_lambda_entropy.html')
-        fig.write_html(html_path)
-        print(f"Tree lambda entropy plot saved to {html_path}")
-
-
-    def plot_entropy_separately(self):
-        # ... (plotting code remains the same - uses self.time_history, self.entropy_history)
-        print("Generating separate entropy plot...")
-        # ... (rest of the plotting code) ...
-        if not hasattr(self, "time_history") or not hasattr(self, "entropy_history"):
-            print("Time or entropy history is not available. Run the simulation first.")
-            return
-        if not self.time_history or not self.entropy_history:
-             print("Time or entropy history is empty. Cannot plot entropy.")
-             return
-
-        # Create a separate Plotly figure for the entropy plot.
-        fig = go.Figure()
-        fig.add_trace(go.Scatter(x=self.time_history, y=self.entropy_history,
-                                 mode='lines+markers', name='Total Effective Entropy'))
-        fig.update_layout(title='Total Effective Entropy over Time',
-                          xaxis_title='Time (s)',
-                          yaxis_title='Entropy Sum (min(H_raw, H_ripe))')
-        fig.show()
-        html_path = os.path.join(os.path.dirname(self.get_latest_best_model()), '..', 'neural_mpc_entropy.html')
-        fig.write_html(html_path)
-        print(f"Entropy plot saved to {html_path}")
+        fig.write_html('neural_mpc_results.html')
+        return entropy_mpc_pred
 
 # ---------------------------
 # Main Execution
 # ---------------------------
 if __name__ == "__main__":
-<<<<<<< HEAD
     rospy.init_node("neural_mpc_node", anonymous=True)
     mpc = NeuralMPC()
     sim_results = mpc.run_simulation()
     # Optionally, call the plotting method:
-    # mpc.plot_animated_trajectory_and_entropy_2d(*sim_results[:-4], computation_durations=sim_results[3])
-=======
-    try:
-        rospy.init_node('neural_mpc_node', anonymous=True)
-        mpc = NeuralMPC()
-        sim_results = mpc.run_simulation()
-
-        # Check if simulation produced results before plotting
-        if sim_results and len(sim_results) >= 8:
-            # Unpack results for plotting
-            all_trajectories, entropy_history, lambda_history, durations, _, trees_pos, lb, ub = sim_results
-
-            # Call plotting methods
-            # Animated plot (can be slow/resource intensive)
-            mpc.plot_animated_trajectory_and_entropy_2d(all_trajectories, entropy_history, lambda_history, trees_pos, lb, ub, durations)
-
-            # Separate static plots
-            mpc.plot_entropy_separately()
-            mpc.plot_tree_lambda_trends()
-        else:
-            print("Simulation did not produce valid results for plotting.")
-
-    except rospy.ROSInterruptException:
-        print("ROS node interrupted.")
-    except Exception as e:
-        rospy.logerr(f"An error occurred in the main execution: {e}")
-        import traceback
-        traceback.print_exc()
-    finally:
-        # Optional: Add any cleanup code here
-        print("Neural MPC script finished.")
->>>>>>> 5e5e3b49
+    # mpc.plot_animated_trajectory_and_entropy_2d(*sim_results[:-4], computation_durations=sim_results[3])