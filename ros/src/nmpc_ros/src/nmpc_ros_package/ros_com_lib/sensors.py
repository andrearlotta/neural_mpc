--- conflicted
+++ resolved
@@ -78,13 +78,8 @@
         sphere_marker.pose.orientation.w = 1.0
         sphere_marker.scale.x = sphere_marker.scale.y = sphere_marker.scale.z = 0.5
         sphere_marker.color.a = 1.0
-<<<<<<< HEAD
         sphere_marker.color.r = score
         sphere_marker.color.g = 1.0 - score
-=======
-        sphere_marker.color.r =  score
-        sphere_marker.color.g = 1.0 -score
->>>>>>> 01d852af
         sphere_marker.color.b = 0.0
         markers.markers.append(sphere_marker)
         
