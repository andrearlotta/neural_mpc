--- conflicted
+++ resolved
@@ -111,11 +111,7 @@
         self.entropy_history = []
         self.time_history = []
 
-<<<<<<< HEAD
         self.is_mower =( self.trajectory_type == 'between_rows')
-=======
-        self.is_mower = self.trajectory_type == 'between_rows'
->>>>>>> b6c0f394
         # Initialize PID controllers.
         self.pid_controller_x = PIDController(kp=3.0 if self.is_mower else 3.0, kd=1)
         self.pid_controller_y = PIDController(kp=3.0 if self.is_mower else 3.0, kd=1)
@@ -140,11 +136,7 @@
             "tree_markers": {"trees_pos": self.tree_positions, "lambda": self.lambda_values}
         })
 
-<<<<<<< HEAD
         self.max_velocity = 0.95 if self.is_mower else 2.0         # Maximum velocity of the robot
-=======
-        self.max_velocity = .95 if self.is_mower else 1.5          # Maximum velocity of the robot
->>>>>>> b6c0f394
         self.max_yaw_velocity = np.pi/4      # Maximum yaw velocity (rad/s)
 
         self.dt = 0.1
@@ -367,11 +359,7 @@
         self.x, self.y, self.theta = np.array(self.bridge.update_robot_state()).flatten()
         phi = math.atan2(self.y - center_y, self.x - center_x)
         radius = np.sqrt((self.x - center_x) ** 2 + (self.y - center_y) ** 2)
-<<<<<<< HEAD
         delta_phi = self.dt * 14 * math.pi / 180  # Angular increment (in radians)
-=======
-        delta_phi = self.dt * 7.5 * math.pi / 180  # Angular increment (in radians)
->>>>>>> b6c0f394
 
         while self.circle_tree_event.is_set():
             desired_x = center_x + radius * math.cos(phi)
@@ -521,11 +509,7 @@
 
             wp_time, _ = self.move_to_waypoint(
                 current_point[0], current_point[1],
-<<<<<<< HEAD
                 tolerance=.20, observe=True, desired_heading=heading
-=======
-                tolerance=2.0, observe=True, desired_heading=heading
->>>>>>> b6c0f394
             )
             total_time += wp_time
         
@@ -758,20 +742,12 @@
     try:
         bridge = BridgeClass(SENSORS)
         # Initialize and run the trajectory generator
-<<<<<<< HEAD
-        modes = ['between_rows']
-=======
         modes = ['greedy', 'tree_to_tree', 'between_rows']
->>>>>>> b6c0f394
         for mode in modes:
             for test_num in range(0, 2):
                 import re
                 # Define base folder
-<<<<<<< HEAD
                 base_test_folder = os.path.join(os.path.dirname(os.path.abspath(__file__)), f"batch_test_25trees_{mode}")
-=======
-                base_test_folder = os.path.join(os.path.dirname(os.path.abspath(__file__)), f"batch_10runs_{mode}")
->>>>>>> b6c0f394
                 os.makedirs(base_test_folder, exist_ok=True)
 
                 # Find the next test number
